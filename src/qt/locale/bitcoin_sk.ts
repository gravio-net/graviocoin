<TS language="sk" version="2.1">
<context>
    <name>AddressBookPage</name>
    <message>
        <source>Right-click to edit address or label</source>
        <translation>Kliknutím pravým tlačidlom upravte adresu alebo popis</translation>
    </message>
    <message>
        <source>Create a new address</source>
        <translation>Vytvoriť novú adresu</translation>
    </message>
    <message>
        <source>&amp;New</source>
        <translation>&amp;Nové</translation>
    </message>
    <message>
        <source>Copy the currently selected address to the system clipboard</source>
        <translation>Kopírovať práve zvolenú adresu do systémového klipbordu</translation>
    </message>
    <message>
        <source>&amp;Copy</source>
        <translation>&amp;Kopírovať</translation>
    </message>
    <message>
        <source>C&amp;lose</source>
        <translation>Zatvoriť</translation>
    </message>
    <message>
        <source>&amp;Copy Address</source>
        <translation>&amp;Kopírovať adresu</translation>
    </message>
    <message>
        <source>Delete the currently selected address from the list</source>
        <translation>Vymaž vybranú adresu zo zoznamu</translation>
    </message>
    <message>
        <source>Export the data in the current tab to a file</source>
        <translation>Exportovať tento náhľad do súboru</translation>
    </message>
    <message>
        <source>&amp;Export</source>
        <translation>&amp;Exportovať...</translation>
    </message>
    <message>
        <source>&amp;Delete</source>
        <translation>&amp;Zmazať</translation>
    </message>
    <message>
        <source>Choose the address to send coins to</source>
        <translation>Zvoľte adresu kam poslať coins</translation>
    </message>
    <message>
        <source>Choose the address to receive coins with</source>
        <translation>Zvoľte adresu na ktorú prijať coins</translation>
    </message>
    <message>
        <source>C&amp;hoose</source>
        <translation>Vybrať</translation>
    </message>
    <message>
        <source>Sending addresses</source>
        <translation>Adresa odoslania</translation>
    </message>
    <message>
        <source>Receiving addresses</source>
        <translation>Adresa prijatia</translation>
    </message>
    <message>
        <source>These are your Litecoin addresses for sending payments. Always check the amount and the receiving address before sending coins.</source>
        <translation>Toto sú Vaše Litecoin adresy pre posielanie platieb. Vždy skontrolujte množstvo a prijímaciu adresu pred poslaním coins.</translation>
    </message>
    <message>
        <source>These are your Litecoin addresses for receiving payments. It is recommended to use a new receiving address for each transaction.</source>
        <translation>Toto sú vaše Litecoin adresy pre prijímanie platieb. Odporúča sa použiť novú prijímaciu adresu pre každú transakciu.</translation>
    </message>
    <message>
        <source>Copy &amp;Label</source>
        <translation>Kopírovať &amp;popis</translation>
    </message>
    <message>
        <source>&amp;Edit</source>
        <translation>&amp;Upraviť</translation>
    </message>
    <message>
        <source>Export Address List</source>
        <translation>Exportovať zoznam adries</translation>
    </message>
    <message>
        <source>Comma separated file (*.csv)</source>
        <translation>Čiarkou oddelovaný súbor (*.csv)</translation>
    </message>
    <message>
        <source>Exporting Failed</source>
        <translation>Export zlyhal</translation>
    </message>
    <message>
        <source>There was an error trying to save the address list to %1. Please try again.</source>
        <translation>Nastala chyba pri pokuse uložiť zoznam adries do %1. Skúste znovu.</translation>
    </message>
</context>
<context>
    <name>AddressTableModel</name>
    <message>
        <source>Label</source>
        <translation>Popis</translation>
    </message>
    <message>
        <source>Address</source>
        <translation>Adresa</translation>
    </message>
    <message>
        <source>(no label)</source>
        <translation>(bez popisu)</translation>
    </message>
</context>
<context>
    <name>AskPassphraseDialog</name>
    <message>
        <source>Passphrase Dialog</source>
        <translation>Dialóg hesla</translation>
    </message>
    <message>
        <source>Enter passphrase</source>
        <translation>Zadajte heslo</translation>
    </message>
    <message>
        <source>New passphrase</source>
        <translation>Nové heslo</translation>
    </message>
    <message>
        <source>Repeat new passphrase</source>
        <translation>Zopakujte nové heslo</translation>
    </message>
    <message>
        <source>Encrypt wallet</source>
        <translation>Zašifrovať peňaženku</translation>
    </message>
    <message>
        <source>This operation needs your wallet passphrase to unlock the wallet.</source>
        <translation>Táto operácia potrebuje heslo k vašej peňaženke aby ju mohla dešifrovať.</translation>
    </message>
    <message>
        <source>Unlock wallet</source>
        <translation>Odomknúť peňaženku</translation>
    </message>
    <message>
        <source>This operation needs your wallet passphrase to decrypt the wallet.</source>
        <translation>Táto operácia potrebuje heslo k vašej peňaženke na dešifrovanie peňaženky.</translation>
    </message>
    <message>
        <source>Decrypt wallet</source>
        <translation>Dešifrovať peňaženku</translation>
    </message>
    <message>
        <source>Change passphrase</source>
        <translation>Zmena hesla</translation>
    </message>
    <message>
        <source>Enter the old and new passphrase to the wallet.</source>
        <translation>Zadajte staré a nové heslo k peňaženke.</translation>
    </message>
    <message>
        <source>Confirm wallet encryption</source>
        <translation>Potvrďte šifrovanie peňaženky</translation>
    </message>
    <message>
        <source>Warning: If you encrypt your wallet and lose your passphrase, you will &lt;b&gt;LOSE ALL OF YOUR LITECOINS&lt;/b&gt;!</source>
        <translation>Varovanie: Ak zašifrujete peňaženku a stratíte heslo, &lt;b&gt;STRATÍTE VŠETKY VAŠE LITECOINY&lt;/b&gt;!⏎</translation>
    </message>
    <message>
        <source>Are you sure you wish to encrypt your wallet?</source>
        <translation>Ste si istí, že si želáte zašifrovať peňaženku?</translation>
    </message>
    <message>
        <source>IMPORTANT: Any previous backups you have made of your wallet file should be replaced with the newly generated, encrypted wallet file. For security reasons, previous backups of the unencrypted wallet file will become useless as soon as you start using the new, encrypted wallet.</source>
        <translation>DÔLEŽITÉ: Všetky doterajšie záložné kópie peňaženky ktoré ste zhotovili by mali byť nahradené novým zašifrovaným súborom s peňaženkou. Z bezpečnostných dôvodov sa predchádzajúce kópie nezašifrovanej peňaženky stanú neužitočné keď začnete používať novú zašifrovanú peňaženku.</translation>
    </message>
    <message>
        <source>Warning: The Caps Lock key is on!</source>
        <translation>Varovanie: Caps Lock je zapnutý</translation>
    </message>
    <message>
        <source>Wallet encrypted</source>
        <translation>Peňaženka zašifrovaná</translation>
    </message>
    <message>
        <source>Enter the new passphrase to the wallet.&lt;br/&gt;Please use a passphrase of &lt;b&gt;ten or more random characters&lt;/b&gt;, or &lt;b&gt;eight or more words&lt;/b&gt;.</source>
        <translation>Zadajte nové heslo k peňaženke.&lt;br/&gt;Prosím použite heslo s dĺžkou aspoň &lt;b&gt;10 alebo viac náhodných znakov&lt;/b&gt;, alebo &lt;b&gt;8 alebo viac slov&lt;/b&gt;.</translation>
    </message>
    <message>
        <source>Litecoin will close now to finish the encryption process. Remember that encrypting your wallet cannot fully protect your litecoins from being stolen by malware infecting your computer.</source>
        <translation>Litecoin sa teraz ukončí pre dokončenie procesu šifrovania. Pamätaj že šifrovanie peňaženky Ťa nemôže úplne ochrániť pred kráďežou litecoinov pomocou škodlivého software.</translation>
    </message>
    <message>
        <source>Wallet encryption failed</source>
        <translation>Šifrovanie peňaženky zlyhalo</translation>
    </message>
    <message>
        <source>Wallet encryption failed due to an internal error. Your wallet was not encrypted.</source>
        <translation>Šifrovanie peňaženky zlyhalo kôli internej chybe. Vaša peňaženka nebola zašifrovaná.</translation>
    </message>
    <message>
        <source>The supplied passphrases do not match.</source>
        <translation>Zadané heslá nesúhlasia.</translation>
    </message>
    <message>
        <source>Wallet unlock failed</source>
        <translation>Odomykanie peňaženky zlyhalo</translation>
    </message>
    <message>
        <source>The passphrase entered for the wallet decryption was incorrect.</source>
        <translation>Zadané heslo pre dešifrovanie peňaženky bolo nesprávne.</translation>
    </message>
    <message>
        <source>Wallet decryption failed</source>
        <translation>Zlyhalo šifrovanie peňaženky.</translation>
    </message>
    <message>
        <source>Wallet passphrase was successfully changed.</source>
        <translation>Heslo k peňaženke bolo úspešne zmenené.</translation>
    </message>
</context>
<context>
    <name>BitcoinGUI</name>
    <message>
        <source>Sign &amp;message...</source>
        <translation>Podpísať &amp;správu...</translation>
    </message>
    <message>
        <source>Synchronizing with network...</source>
        <translation>Synchronizácia so sieťou...</translation>
    </message>
    <message>
        <source>&amp;Overview</source>
        <translation>&amp;Prehľad</translation>
    </message>
    <message>
        <source>Node</source>
        <translation>Uzol</translation>
    </message>
    <message>
        <source>Show general overview of wallet</source>
        <translation>Zobraziť celkový prehľad o peňaženke</translation>
    </message>
    <message>
        <source>&amp;Transactions</source>
        <translation>&amp;Transakcie</translation>
    </message>
    <message>
        <source>Browse transaction history</source>
        <translation>Prechádzať históriu transakcií</translation>
    </message>
    <message>
        <source>E&amp;xit</source>
        <translation>U&amp;končiť</translation>
    </message>
    <message>
        <source>Quit application</source>
        <translation>Ukončiť program</translation>
    </message>
    <message>
        <source>About &amp;Qt</source>
        <translation>O &amp;Qt</translation>
    </message>
    <message>
        <source>Show information about Qt</source>
        <translation>Zobrazit informácie o Qt</translation>
    </message>
    <message>
        <source>&amp;Options...</source>
        <translation>&amp;Možnosti...</translation>
    </message>
    <message>
        <source>&amp;Encrypt Wallet...</source>
        <translation>&amp;Zašifrovať Peňaženku...</translation>
    </message>
    <message>
        <source>&amp;Backup Wallet...</source>
        <translation>&amp;Backup peňaženku...</translation>
    </message>
    <message>
        <source>&amp;Change Passphrase...</source>
        <translation>&amp;Zmena Hesla...</translation>
    </message>
    <message>
        <source>&amp;Sending addresses...</source>
        <translation>&amp;Odosielajúce adresy ...</translation>
    </message>
    <message>
        <source>&amp;Receiving addresses...</source>
        <translation>&amp;Prijímajúce adresy...</translation>
    </message>
    <message>
        <source>Open &amp;URI...</source>
        <translation>Otvoriť &amp;URI...</translation>
    </message>
    <message>
        <source>Litecoin Core client</source>
        <translation>Litecoin Core klient</translation>
    </message>
    <message>
        <source>Importing blocks from disk...</source>
        <translation>Importujem bloky z disku...</translation>
    </message>
    <message>
        <source>Reindexing blocks on disk...</source>
        <translation>Preindexúvam bloky na disku...</translation>
    </message>
    <message>
        <source>Send coins to a Litecoin address</source>
        <translation>Poslať litecoins na adresu</translation>
    </message>
    <message>
        <source>Modify configuration options for Litecoin</source>
        <translation>Upraviť možnosti nastavenia pre litecoin</translation>
    </message>
    <message>
        <source>Backup wallet to another location</source>
        <translation>Zálohovať peňaženku na iné miesto</translation>
    </message>
    <message>
        <source>Change the passphrase used for wallet encryption</source>
        <translation>Zmeniť heslo použité na šifrovanie peňaženky</translation>
    </message>
    <message>
        <source>&amp;Debug window</source>
        <translation>&amp;Okno pre ladenie</translation>
    </message>
    <message>
        <source>Open debugging and diagnostic console</source>
        <translation>Otvor konzolu pre ladenie a diagnostiku</translation>
    </message>
    <message>
        <source>&amp;Verify message...</source>
        <translation>Overiť správu</translation>
    </message>
    <message>
        <source>Litecoin</source>
        <translation>Litecoin</translation>
    </message>
    <message>
        <source>Wallet</source>
        <translation>Peňaženka</translation>
    </message>
    <message>
        <source>&amp;Send</source>
        <translation>&amp;Odoslať</translation>
    </message>
    <message>
        <source>&amp;Receive</source>
        <translation>&amp;Prijať</translation>
    </message>
    <message>
        <source>Show information about Litecoin Core</source>
        <translation>Zobraziť informácie o Litecoin Core</translation>
    </message>
    <message>
        <source>&amp;Show / Hide</source>
        <translation>Zobraziť / skryť</translation>
    </message>
    <message>
        <source>Show or hide the main Window</source>
        <translation>Zobraziť alebo skryť hlavné okno</translation>
    </message>
    <message>
        <source>Encrypt the private keys that belong to your wallet</source>
        <translation>Zašifruj súkromné kľúče ktoré patria do vašej peňaženky</translation>
    </message>
    <message>
        <source>Sign messages with your Litecoin addresses to prove you own them</source>
        <translation>Podpísať správu s vašou adresou Litecoin aby ste preukázali že ju vlastníte</translation>
    </message>
    <message>
        <source>Verify messages to ensure they were signed with specified Litecoin addresses</source>
        <translation>Overiť či správa bola podpísaná uvedenou Litecoin adresou</translation>
    </message>
    <message>
        <source>&amp;File</source>
        <translation>&amp;Súbor</translation>
    </message>
    <message>
        <source>&amp;Settings</source>
        <translation>&amp;Nastavenia</translation>
    </message>
    <message>
        <source>&amp;Help</source>
        <translation>&amp;Pomoc</translation>
    </message>
    <message>
        <source>Tabs toolbar</source>
        <translation>Lišta záložiek</translation>
    </message>
    <message>
        <source>Litecoin Core</source>
        <translation>Jadro Litecoin</translation>
    </message>
    <message>
        <source>Request payments (generates QR codes and litecoin: URIs)</source>
        <translation>Vyžiadať platbu (vygeneruje QR kód a litecoin: URI)</translation>
    </message>
    <message>
        <source>&amp;About Litecoin Core</source>
        <translation>O jadre Litecoin</translation>
    </message>
    <message>
        <source>Show the list of used sending addresses and labels</source>
        <translation>Zobraziť zoznam použitých adries odosielateľa a ich popisy</translation>
    </message>
    <message>
        <source>Show the list of used receiving addresses and labels</source>
        <translation>Zobraziť zoznam použitých prijímacích adries a ich popisov</translation>
    </message>
    <message>
        <source>Open a litecoin: URI or payment request</source>
        <translation>Otvoriť litecoin URI alebo výzvu k platbe</translation>
    </message>
    <message>
        <source>&amp;Command-line options</source>
        <translation>Možnosti príkazového riadku</translation>
    </message>
    <message>
        <source>Show the Litecoin Core help message to get a list with possible Litecoin command-line options</source>
        <translation>Zobraziť pomocnú správu od Litecoin Jadra pre získanie zoznamu dostupných možností príkazového riadku</translation>
    </message>
    <message numerus="yes">
        <source>%n active connection(s) to Litecoin network</source>
        <translation><numerusform>%n aktívne pripojenie do siete Litecoin</numerusform><numerusform>%n aktívne pripojenia do siete Litecoin</numerusform><numerusform>%n aktívnych pripojení do siete Litecoin</numerusform></translation>
    </message>
    <message>
        <source>No block source available...</source>
        <translation>Nedostupný zdroj blokov...</translation>
    </message>
    <message numerus="yes">
        <source>%n hour(s)</source>
        <translation><numerusform>%n hodina</numerusform><numerusform>%n hodiny</numerusform><numerusform>%n hodín</numerusform></translation>
    </message>
    <message numerus="yes">
        <source>%n day(s)</source>
        <translation><numerusform>%n deň</numerusform><numerusform>%n dni</numerusform><numerusform>%n dní</numerusform></translation>
    </message>
    <message numerus="yes">
        <source>%n week(s)</source>
        <translation><numerusform>%n týždňom</numerusform><numerusform>%n týždňami</numerusform><numerusform>%n týždňami</numerusform></translation>
    </message>
    <message>
        <source>%1 and %2</source>
        <translation> %1 a  %2</translation>
    </message>
    <message numerus="yes">
        <source>%n year(s)</source>
        <translation><numerusform>%n rok</numerusform><numerusform>%n roky</numerusform><numerusform>%n rokov</numerusform></translation>
    </message>
    <message>
        <source>%1 behind</source>
        <translation>%1 pozadu</translation>
    </message>
    <message>
        <source>Last received block was generated %1 ago.</source>
        <translation>Posledný prijatý blok bol vygenerovaný pred %1.</translation>
    </message>
    <message>
        <source>Transactions after this will not yet be visible.</source>
        <translation>Transakcie po tomto čase ešte nebudú viditeľné.</translation>
    </message>
    <message>
        <source>Error</source>
        <translation>Chyba</translation>
    </message>
    <message>
        <source>Warning</source>
        <translation>Upozornenie</translation>
    </message>
    <message>
        <source>Information</source>
        <translation>Informácia</translation>
    </message>
    <message>
        <source>Up to date</source>
        <translation>Aktualizovaný</translation>
    </message>
    <message numerus="yes">
        <source>Processed %n blocks of transaction history.</source>
        <translation><numerusform>Spracovaný %n blok transakčnej histórie.</numerusform><numerusform>Spracované %n bloky transakčnej histórie.</numerusform><numerusform>Spracovaných %n blokov transakčnej histórie.</numerusform></translation>
    </message>
    <message>
        <source>Catching up...</source>
        <translation>Sťahujem...</translation>
    </message>
    <message>
        <source>Sent transaction</source>
        <translation>Odoslané transakcie</translation>
    </message>
    <message>
        <source>Incoming transaction</source>
        <translation>Prijaté transakcie</translation>
    </message>
    <message>
        <source>Date: %1
Amount: %2
Type: %3
Address: %4
</source>
        <translation>Dátum: %1
Suma: %2
Typ: %3
Adresa: %4</translation>
    </message>
    <message>
        <source>Wallet is &lt;b&gt;encrypted&lt;/b&gt; and currently &lt;b&gt;unlocked&lt;/b&gt;</source>
        <translation>Peňaženka je &lt;b&gt;zašifrovaná&lt;/b&gt; a momentálne &lt;b&gt;odomknutá&lt;/b&gt;</translation>
    </message>
    <message>
        <source>Wallet is &lt;b&gt;encrypted&lt;/b&gt; and currently &lt;b&gt;locked&lt;/b&gt;</source>
        <translation>Peňaženka je &lt;b&gt;zašifrovaná&lt;/b&gt; a momentálne &lt;b&gt;zamknutá&lt;/b&gt;</translation>
    </message>
</context>
<context>
    <name>ClientModel</name>
    <message>
        <source>Network Alert</source>
        <translation>Výstraha siete</translation>
    </message>
</context>
<context>
    <name>CoinControlDialog</name>
    <message>
        <source>Coin Selection</source>
        <translation>Výber mince</translation>
    </message>
    <message>
        <source>Quantity:</source>
        <translation>Množstvo:</translation>
    </message>
    <message>
        <source>Bytes:</source>
        <translation>Bajtov:</translation>
    </message>
    <message>
        <source>Amount:</source>
        <translation>Suma:</translation>
    </message>
    <message>
        <source>Priority:</source>
        <translation>Priorita:</translation>
    </message>
    <message>
        <source>Fee:</source>
        <translation>Poplatok:</translation>
    </message>
    <message>
        <source>Dust:</source>
        <translation>Prach:</translation>
    </message>
    <message>
        <source>After Fee:</source>
        <translation>Po poplatku:</translation>
    </message>
    <message>
        <source>Change:</source>
        <translation>Zmena:</translation>
    </message>
    <message>
        <source>(un)select all</source>
        <translation>(ne)vybrať všetko</translation>
    </message>
    <message>
        <source>Tree mode</source>
        <translation>Stromový režim</translation>
    </message>
    <message>
        <source>List mode</source>
        <translation>Zoznamový režim</translation>
    </message>
    <message>
        <source>Amount</source>
        <translation>Suma</translation>
    </message>
    <message>
        <source>Received with label</source>
        <translation>Prijaté s označením</translation>
    </message>
    <message>
        <source>Received with address</source>
        <translation>Prijaté s adresou</translation>
    </message>
    <message>
        <source>Date</source>
        <translation>Dátum</translation>
    </message>
    <message>
        <source>Confirmations</source>
        <translation>Potvrdenia</translation>
    </message>
    <message>
        <source>Confirmed</source>
        <translation>Potvrdené</translation>
    </message>
    <message>
        <source>Priority</source>
        <translation>Priorita</translation>
    </message>
    <message>
        <source>Copy address</source>
        <translation>Kopírovať adresu</translation>
    </message>
    <message>
        <source>Copy label</source>
        <translation>Kopírovať popis</translation>
    </message>
    <message>
        <source>Copy amount</source>
        <translation>Kopírovať sumu</translation>
    </message>
    <message>
        <source>Copy transaction ID</source>
        <translation>Kopírovať ID transakcie</translation>
    </message>
    <message>
        <source>Lock unspent</source>
        <translation>Uzamknúť neminuté</translation>
    </message>
    <message>
        <source>Unlock unspent</source>
        <translation>Odomknúť neminuté</translation>
    </message>
    <message>
        <source>Copy quantity</source>
        <translation>Kopírovať množstvo</translation>
    </message>
    <message>
        <source>Copy fee</source>
        <translation>Kopírovať poplatok</translation>
    </message>
    <message>
        <source>Copy after fee</source>
        <translation>Kopírovať za poplatok</translation>
    </message>
    <message>
        <source>Copy bytes</source>
        <translation>Kopírovať bajty</translation>
    </message>
    <message>
        <source>Copy priority</source>
        <translation>Kopírovať prioritu</translation>
    </message>
    <message>
        <source>Copy dust</source>
        <translation>Kopírovať prach</translation>
    </message>
    <message>
        <source>Copy change</source>
        <translation>Kopírovať zmenu</translation>
    </message>
    <message>
        <source>highest</source>
        <translation>najvyššie</translation>
    </message>
    <message>
        <source>higher</source>
        <translation>vyššie</translation>
    </message>
    <message>
        <source>high</source>
        <translation>vysoké</translation>
    </message>
    <message>
        <source>medium-high</source>
        <translation>stredne vysoké</translation>
    </message>
    <message>
        <source>medium</source>
        <translation>stredné</translation>
    </message>
    <message>
        <source>low-medium</source>
        <translation>stredne nízke</translation>
    </message>
    <message>
        <source>low</source>
        <translation>nízke</translation>
    </message>
    <message>
        <source>lower</source>
        <translation>nižšie</translation>
    </message>
    <message>
        <source>lowest</source>
        <translation>najnižšie</translation>
    </message>
    <message>
        <source>(%1 locked)</source>
        <translation>(%1 zamknutých)</translation>
    </message>
    <message>
        <source>none</source>
        <translation>žiadne</translation>
    </message>
    <message>
        <source>Can vary +/- %1 satoshi(s) per input.</source>
        <translation>Môže sa líšiť o +/- %1 satoshi pre každý vstup</translation>
    </message>
    <message>
        <source>yes</source>
        <translation>áno</translation>
    </message>
    <message>
        <source>no</source>
        <translation>nie</translation>
    </message>
    <message>
        <source>This label turns red, if the transaction size is greater than 1000 bytes.</source>
        <translation>Tento popis zčervená ak veľkosť transakcie presiahne 1000 bytov.</translation>
    </message>
    <message>
        <source>This means a fee of at least %1 per kB is required.</source>
        <translation>To znamená že požadovaný poplatok je aspoň  %1  za kB.</translation>
    </message>
    <message>
        <source>Can vary +/- 1 byte per input.</source>
        <translation>Môže sa pohybovať +/- 1 bajt pre vstup.</translation>
    </message>
    <message>
        <source>Transactions with higher priority are more likely to get included into a block.</source>
        <translation>Transakcie s vysokou prioritou sa pravdepodobnejsie dostanú do bloku.</translation>
    </message>
    <message>
        <source>This label turns red, if the priority is smaller than "medium".</source>
        <translation>Tento popis zčervenie ak je priorita nižčia ako "medium".</translation>
    </message>
    <message>
        <source>This label turns red, if any recipient receives an amount smaller than %1.</source>
        <translation>Tento popis zčervenie ak ktorýkoľvek príjemca dostane sumu menšiu ako %1.</translation>
    </message>
    <message>
        <source>(no label)</source>
        <translation>(bez popisu)</translation>
    </message>
    <message>
        <source>change from %1 (%2)</source>
        <translation>zmena od %1 (%2)</translation>
    </message>
    <message>
        <source>(change)</source>
        <translation>(zmena)</translation>
    </message>
</context>
<context>
    <name>EditAddressDialog</name>
    <message>
        <source>Edit Address</source>
        <translation>Upraviť adresu</translation>
    </message>
    <message>
        <source>&amp;Label</source>
        <translation>&amp;Popis</translation>
    </message>
    <message>
        <source>The label associated with this address list entry</source>
        <translation>Popis tejto položký v zozname adries je prázdny</translation>
    </message>
    <message>
        <source>The address associated with this address list entry. This can only be modified for sending addresses.</source>
        <translation>Adresa spojená s týmto záznamom v adresári. Možno upravovať len pre odosielajúce adresy.</translation>
    </message>
    <message>
        <source>&amp;Address</source>
        <translation>&amp;Adresa</translation>
    </message>
    <message>
        <source>New receiving address</source>
        <translation>Nová adresa pre prijímanie</translation>
    </message>
    <message>
        <source>New sending address</source>
        <translation>Nová adresa pre odoslanie</translation>
    </message>
    <message>
        <source>Edit receiving address</source>
        <translation>Upraviť prijímacie adresy</translation>
    </message>
    <message>
        <source>Edit sending address</source>
        <translation>Upraviť odosielaciu adresu</translation>
    </message>
    <message>
        <source>The entered address "%1" is already in the address book.</source>
        <translation>Vložená adresa "%1" sa už nachádza v adresári.</translation>
    </message>
    <message>
        <source>The entered address "%1" is not a valid Litecoin address.</source>
        <translation>Vložená adresa "%1" nieje platnou adresou litecoin.</translation>
    </message>
    <message>
        <source>Could not unlock wallet.</source>
        <translation>Nepodarilo sa odomknúť peňaženku.</translation>
    </message>
    <message>
        <source>New key generation failed.</source>
        <translation>Generovanie nového kľúča zlyhalo.</translation>
    </message>
</context>
<context>
    <name>FreespaceChecker</name>
    <message>
        <source>A new data directory will be created.</source>
        <translation>Bude vytvorený nový dátový adresár.</translation>
    </message>
    <message>
        <source>name</source>
        <translation>názov</translation>
    </message>
    <message>
        <source>Directory already exists. Add %1 if you intend to create a new directory here.</source>
        <translation>Priečinok už existuje. Pridajte "%1" ak chcete vytvoriť nový priečinok tu.</translation>
    </message>
    <message>
        <source>Path already exists, and is not a directory.</source>
        <translation>Cesta už existuje a nie je to adresár.</translation>
    </message>
    <message>
        <source>Cannot create data directory here.</source>
        <translation>Tu nemôžem vytvoriť dátový adresár.</translation>
    </message>
</context>
<context>
    <name>HelpMessageDialog</name>
    <message>
        <source>Litecoin Core</source>
        <translation>Jadro Litecoin</translation>
    </message>
    <message>
        <source>version</source>
        <translation>verzia</translation>
    </message>
    <message>
        <source>(%1-bit)</source>
        <translation>(%1-bit)</translation>
    </message>
    <message>
        <source>About Litecoin Core</source>
        <translation>O jadre Litecoin</translation>
    </message>
    <message>
        <source>Command-line options</source>
        <translation>Voľby príkazového riadku</translation>
    </message>
    <message>
        <source>Usage:</source>
        <translation>Použitie:</translation>
    </message>
    <message>
        <source>command-line options</source>
        <translation>voľby príkazového riadku</translation>
    </message>
    <message>
        <source>UI options</source>
        <translation>UI možnosti</translation>
    </message>
    <message>
        <source>Set language, for example "de_DE" (default: system locale)</source>
        <translation>Nastaviť jazyk, napríklad "sk_SK" (predvolené: systémový)</translation>
    </message>
    <message>
        <source>Start minimized</source>
        <translation>Spustiť minimalizované</translation>
    </message>
    <message>
        <source>Set SSL root certificates for payment request (default: -system-)</source>
        <translation>Nastaviť koreňový certifikát pre výzvy na platbu (prednastavené: -system-)</translation>
    </message>
    <message>
        <source>Show splash screen on startup (default: 1)</source>
        <translation>Zobraziť splash screen pri spustení (predvolené: 1)</translation>
    </message>
    <message>
        <source>Choose data directory on startup (default: 0)</source>
        <translation>Zvoľte dátový priečinok pri štarte (prednastavené: 0)</translation>
    </message>
</context>
<context>
    <name>Intro</name>
    <message>
        <source>Welcome</source>
        <translation>Vitajte</translation>
    </message>
    <message>
        <source>Welcome to Litecoin Core.</source>
        <translation>Vitajte v jadre Litecoin.</translation>
    </message>
    <message>
        <source>As this is the first time the program is launched, you can choose where Litecoin Core will store its data.</source>
        <translation>Keďže spúštate program prvý krát, môžte si vybrať kde bude Litecoin Jadro ukladať svoje dáta.</translation>
    </message>
    <message>
        <source>Litecoin Core will download and store a copy of the Litecoin block chain. At least %1GB of data will be stored in this directory, and it will grow over time. The wallet will also be stored in this directory.</source>
        <translation>Jadro Litecoin stiahne zo siete a uloží kópiu Litecoin blockchain. Aspoň %1GB dát bude uložených v tomto priečinku a časom porastie. Peňaženka bude tiež uložená v tomto priečinku.</translation>
    </message>
    <message>
        <source>Use the default data directory</source>
        <translation>Použiť predvolený dátový adresár</translation>
    </message>
    <message>
        <source>Use a custom data directory:</source>
        <translation>Použiť vlastný dátový adresár:</translation>
    </message>
    <message>
        <source>Litecoin Core</source>
        <translation>Jadro Litecoin</translation>
    </message>
    <message>
        <source>Error: Specified data directory "%1" cannot be created.</source>
        <translation>Chyba: Zadaný priečinok pre dáta "%1" nemôže byť vytvorený.</translation>
    </message>
    <message>
        <source>Error</source>
        <translation>Chyba</translation>
    </message>
    <message numerus="yes">
        <source>%n GB of free space available</source>
        <translation><numerusform>%n GB voľného miesta</numerusform><numerusform>%n GB voľného miesta</numerusform><numerusform>%n GB voľného miesta</numerusform></translation>
    </message>
    <message numerus="yes">
        <source>(of %n GB needed)</source>
        <translation><numerusform>(z %n GB potrebného)</numerusform><numerusform>(z %n GB potrebných)</numerusform><numerusform>(z %n GB potrebných)</numerusform></translation>
    </message>
</context>
<context>
    <name>OpenURIDialog</name>
    <message>
        <source>Open URI</source>
        <translation>Otvoriť URI</translation>
    </message>
    <message>
        <source>Open payment request from URI or file</source>
        <translation>Otvoriť požiadavku na zaplatenie z URI alebo súboru</translation>
    </message>
    <message>
        <source>URI:</source>
        <translation>URI:</translation>
    </message>
    <message>
        <source>Select payment request file</source>
        <translation>Vyberte súbor s výzvou k platbe</translation>
    </message>
    <message>
        <source>Select payment request file to open</source>
        <translation>Vyberte ktorý súbor s výzvou k platbe otvoriť</translation>
    </message>
</context>
<context>
    <name>OptionsDialog</name>
    <message>
        <source>Options</source>
        <translation>Možnosti</translation>
    </message>
    <message>
        <source>&amp;Main</source>
        <translation>&amp;Hlavné</translation>
    </message>
    <message>
        <source>Automatically start Litecoin after logging in to the system.</source>
        <translation>Automaticky spustiť Litecoin po zapnutí počítača</translation>
    </message>
    <message>
        <source>&amp;Start Litecoin on system login</source>
        <translation>&amp;Spustiť Litecoin pri spustení systému správy okien</translation>
    </message>
    <message>
        <source>Size of &amp;database cache</source>
        <translation>Veľkosť vyrovnávacej pamäti &amp;databázy</translation>
    </message>
    <message>
        <source>MB</source>
        <translation>MB</translation>
    </message>
    <message>
        <source>Number of script &amp;verification threads</source>
        <translation>Počet &amp;vlákien overujúcich skript</translation>
    </message>
    <message>
        <source>Accept connections from outside</source>
        <translation>Prijať spojenia zvonku</translation>
    </message>
    <message>
        <source>Allow incoming connections</source>
        <translation>Povoliť prichádzajúce spojenia</translation>
    </message>
    <message>
        <source>IP address of the proxy (e.g. IPv4: 127.0.0.1 / IPv6: ::1)</source>
        <translation>IP adresy proxy (napr. IPv4: 127.0.0.1 / IPv6: ::1)</translation>
    </message>
    <message>
        <source>Third party URLs (e.g. a block explorer) that appear in the transactions tab as context menu items. %s in the URL is replaced by transaction hash. Multiple URLs are separated by vertical bar |.</source>
        <translation>URL tretích strán (napr. prehliadač blockchain) ktoré sa zobrazujú v záložke transakcií ako položky kontextového menu. %s v URL je nahradené hash-om transakcie. Viaceré URL sú oddelené zvislou čiarou |.</translation>
    </message>
    <message>
        <source>Third party transaction URLs</source>
        <translation>URL transakcií s tretími stranami</translation>
    </message>
    <message>
        <source>Active command-line options that override above options:</source>
        <translation>Aktévne možnosti príkazového riadku ktoré prepíšu možnosti vyššie:</translation>
    </message>
    <message>
        <source>Reset all client options to default.</source>
        <translation>Vynulovať všetky voľby klienta na predvolené.</translation>
    </message>
    <message>
        <source>&amp;Reset Options</source>
        <translation>Vynulovať voľby</translation>
    </message>
    <message>
        <source>&amp;Network</source>
        <translation>Sieť</translation>
    </message>
    <message>
        <source>(0 = auto, &lt;0 = leave that many cores free)</source>
        <translation>(0 = auto, &lt;0 = nechať toľko jadier voľných)</translation>
    </message>
    <message>
        <source>W&amp;allet</source>
        <translation>Peňaženka</translation>
    </message>
    <message>
        <source>Expert</source>
        <translation>Expert</translation>
    </message>
    <message>
        <source>Enable coin &amp;control features</source>
        <translation>Povoliť možnosti "&amp;coin control"</translation>
    </message>
    <message>
        <source>If you disable the spending of unconfirmed change, the change from a transaction cannot be used until that transaction has at least one confirmation. This also affects how your balance is computed.</source>
        <translation>Ak vypnete míňanie nepotvrdeného výdavku tak výdavok z transakcie bude možné použiť až keď daná transakcia bude mať aspoň jedno potvrdenie. Toto má vplyv aj na výpočet vášho zostatku.</translation>
    </message>
    <message>
        <source>&amp;Spend unconfirmed change</source>
        <translation>Minúť nepotvrdený výdavok</translation>
    </message>
    <message>
        <source>Automatically open the Litecoin client port on the router. This only works when your router supports UPnP and it is enabled.</source>
        <translation>Automaticky otvorit port pre Litecoin na routeri. Toto funguje len ak router podporuje UPnP a je táto podpora aktivovaná.</translation>
    </message>
    <message>
        <source>Map port using &amp;UPnP</source>
        <translation>Mapovať port pomocou &amp;UPnP</translation>
    </message>
    <message>
        <source>Connect to the Litecoin network through a SOCKS5 proxy.</source>
        <translation>Pripojiť do siete Litecoin cez proxy server SOCKS5.</translation>
    </message>
    <message>
        <source>&amp;Connect through SOCKS5 proxy (default proxy):</source>
        <translation>&amp;Pripojiť cez proxy server SOCKS5 (predvolený proxy).</translation>
    </message>
    <message>
        <source>Proxy &amp;IP:</source>
        <translation>Proxy &amp;IP:</translation>
    </message>
    <message>
        <source>&amp;Port:</source>
        <translation>&amp;Port:</translation>
    </message>
    <message>
        <source>Port of the proxy (e.g. 9050)</source>
        <translation>Port proxy (napr. 9050)</translation>
    </message>
    <message>
        <source>&amp;Window</source>
        <translation>Okno</translation>
    </message>
    <message>
        <source>Show only a tray icon after minimizing the window.</source>
        <translation>Zobraziť len ikonu na lište po minimalizovaní okna.</translation>
    </message>
    <message>
        <source>&amp;Minimize to the tray instead of the taskbar</source>
        <translation>Zobraziť len ikonu na lište po minimalizovaní okna.</translation>
    </message>
    <message>
        <source>Minimize instead of exit the application when the window is closed. When this option is enabled, the application will be closed only after selecting Quit in the menu.</source>
        <translation>Minimalizovat namiesto ukončenia aplikácie keď sa okno zavrie. Keď je zvolená táto možnosť, aplikácia sa zavrie len po zvolení Ukončiť v menu.</translation>
    </message>
    <message>
        <source>M&amp;inimize on close</source>
        <translation>M&amp;inimalizovať pri zavretí</translation>
    </message>
    <message>
        <source>&amp;Display</source>
        <translation>&amp;Displej</translation>
    </message>
    <message>
        <source>User Interface &amp;language:</source>
        <translation>Jazyk užívateľského rozhrania:</translation>
    </message>
    <message>
        <source>The user interface language can be set here. This setting will take effect after restarting Litecoin.</source>
        <translation>Tu sa dá nastaviť jazyk užívateľského rozhrania. Toto nastavenie bude účinné po reštartovaní Litecoin.</translation>
    </message>
    <message>
        <source>&amp;Unit to show amounts in:</source>
        <translation>&amp;Zobrazovať hodnoty v jednotkách:</translation>
    </message>
    <message>
        <source>Choose the default subdivision unit to show in the interface and when sending coins.</source>
        <translation>Zvoľte ako deliť litecoin pri zobrazovaní pri platbách a užívateľskom rozhraní.</translation>
    </message>
    <message>
        <source>Whether to show coin control features or not.</source>
        <translation>Či zobrazovať možnosti "Coin control" alebo nie.</translation>
    </message>
    <message>
        <source>&amp;OK</source>
        <translation>&amp;OK</translation>
    </message>
    <message>
        <source>&amp;Cancel</source>
        <translation>Zrušiť</translation>
    </message>
    <message>
        <source>default</source>
        <translation>predvolené</translation>
    </message>
    <message>
        <source>none</source>
        <translation>žiadne</translation>
    </message>
    <message>
        <source>Confirm options reset</source>
        <translation>Potvrdiť obnovenie možností</translation>
    </message>
    <message>
        <source>Client restart required to activate changes.</source>
        <translation>Reštart klienta potrebný pre aktivovanie zmien.</translation>
    </message>
    <message>
        <source>Client will be shutdown, do you want to proceed?</source>
        <translation>Klient bude vypnutý, chcete pokračovať?</translation>
    </message>
    <message>
        <source>This change would require a client restart.</source>
        <translation>Táto zmena by vyžadovala reštart klienta.</translation>
    </message>
    <message>
        <source>The supplied proxy address is invalid.</source>
        <translation>Zadaná proxy adresa je neplatná.</translation>
    </message>
</context>
<context>
    <name>OverviewPage</name>
    <message>
        <source>Form</source>
        <translation>Forma</translation>
    </message>
    <message>
        <source>The displayed information may be out of date. Your wallet automatically synchronizes with the Litecoin network after a connection is established, but this process has not completed yet.</source>
        <translation>Zobrazené informácie môžu byť neaktuálne. Vaša peňaženka sa automaticky synchronizuje so sieťou Litecoin po nadviazaní spojenia, ale tento proces ešte nie je ukončený.</translation>
    </message>
    <message>
        <source>Watch-only:</source>
        <translation>Iba sledované:</translation>
    </message>
    <message>
        <source>Available:</source>
        <translation>Disponibilné:</translation>
    </message>
    <message>
        <source>Your current spendable balance</source>
        <translation>Váš aktuálny disponibilný zostatok</translation>
    </message>
    <message>
        <source>Pending:</source>
        <translation>Čakajúce potvrdenie:</translation>
    </message>
    <message>
        <source>Total of transactions that have yet to be confirmed, and do not yet count toward the spendable balance</source>
        <translation>Suma transakcií ktoré ešte neboli potvrdené a ešte sa nepočítajú do disponibilného zostatku</translation>
    </message>
    <message>
        <source>Immature:</source>
        <translation>Nezrelé:</translation>
    </message>
    <message>
        <source>Mined balance that has not yet matured</source>
        <translation>Vytvorený zostatok ktorý ešte nedosiahol zrelosť</translation>
    </message>
    <message>
        <source>Balances</source>
        <translation>Stav účtu</translation>
    </message>
    <message>
        <source>Total:</source>
        <translation>Celkovo:</translation>
    </message>
    <message>
        <source>Your current total balance</source>
        <translation>Váš súčasný celkový zostatok</translation>
    </message>
    <message>
        <source>Your current balance in watch-only addresses</source>
        <translation>Váš celkový zostatok pre adresy ktoré sa iba sledujú</translation>
    </message>
    <message>
        <source>Spendable:</source>
        <translation>Použiteľné:</translation>
    </message>
    <message>
        <source>Recent transactions</source>
        <translation>Nedávne transakcie</translation>
    </message>
    <message>
        <source>Unconfirmed transactions to watch-only addresses</source>
        <translation>Nepotvrdené transakcie pre adresy ktoré sa iba sledujú</translation>
    </message>
    <message>
        <source>Mined balance in watch-only addresses that has not yet matured</source>
        <translation>Vyťažená suma pre adresy ktoré sa iba sledujú ale ešte nie je dozretá</translation>
    </message>
    <message>
        <source>Current total balance in watch-only addresses</source>
        <translation>Aktuálny celkový zostatok pre adries ktoré sa iba sledujú</translation>
    </message>
    <message>
        <source>out of sync</source>
        <translation>nesynchronizované</translation>
    </message>
</context>
<context>
    <name>PaymentServer</name>
    <message>
        <source>URI handling</source>
        <translation>Spracovanie URI</translation>
    </message>
    <message>
        <source>Invalid payment address %1</source>
        <translation>Neplatná adresa platby %1</translation>
    </message>
    <message>
        <source>Payment request rejected</source>
        <translation>Požiadavka na platbu zamietnutá</translation>
    </message>
    <message>
        <source>Payment request network doesn't match client network.</source>
        <translation>Sieť požiadavky na platbu nie je zhodná so sieťou klienta.</translation>
    </message>
    <message>
        <source>Payment request is not initialized.</source>
        <translation>Požiadavka na platbu nie je inicializovaná</translation>
    </message>
    <message>
        <source>Requested payment amount of %1 is too small (considered dust).</source>
        <translation>Požadovaná platba sumy  %1 je príliš malá (považovaná za prach).</translation>
    </message>
    <message>
        <source>Payment request error</source>
        <translation>Chyba pri vyžiadaní platby</translation>
    </message>
    <message>
        <source>Cannot start litecoin: click-to-pay handler</source>
        <translation>Nedá sa spustiť obslužný program litecoin: click-to-pay zaplatiť kliknutím</translation>
    </message>
    <message>
        <source>Payment request fetch URL is invalid: %1</source>
        <translation>URL pre stiahnutie výzvy na zaplatenie je neplatné: %1</translation>
    </message>
    <message>
        <source>URI cannot be parsed! This can be caused by an invalid Bitcoin address or malformed URI parameters.</source>
        <translation>URI sa nedá analyzovať! To môže byť spôsobené neplatnou Bitcoin adresou alebo zle upravenými vlastnosťami URI.</translation>
    </message>
    <message>
        <source>Payment request file handling</source>
        <translation>Obsluha súboru s požiadavkou na platbu</translation>
    </message>
    <message>
        <source>Payment request file cannot be read! This can be caused by an invalid payment request file.</source>
        <translation>Súbor s výzvou na zaplatenie sa nedá čítať alebo spracovať! To môže byť spôsobené aj neplatným súborom s výzvou.</translation>
    </message>
    <message>
        <source>Unverified payment requests to custom payment scripts are unsupported.</source>
        <translation>Program nepodporuje neoverené platobné výzvy na vlastná skripty.</translation>
    </message>
    <message>
        <source>Refund from %1</source>
        <translation>Vrátenie z  %1</translation>
    </message>
    <message>
        <source>Payment request %1 is too large (%2 bytes, allowed %3 bytes).</source>
        <translation>Požiadavka na platbu %1 je príliš veľká (%2 bajtov, povolené je %3 bajtov).</translation>
    </message>
    <message>
        <source>Payment request DoS protection</source>
        <translation>Ochrana pred zahltením požiadavkami na platbu</translation>
    </message>
    <message>
        <source>Error communicating with %1: %2</source>
        <translation>Chyba komunikácie s %1: %2 </translation>
    </message>
    <message>
        <source>Payment request cannot be parsed!</source>
        <translation>Požiadavka na platbu nemôže byť analyzovaná!</translation>
    </message>
    <message>
        <source>Bad response from server %1</source>
        <translation>Zlá odpoveď zo servera %1</translation>
    </message>
    <message>
        <source>Payment acknowledged</source>
        <translation>Platba potvrdená</translation>
    </message>
    <message>
        <source>Network request error</source>
        <translation>Chyba požiadavky siete</translation>
    </message>
</context>
<context>
    <name>PeerTableModel</name>
    <message>
        <source>User Agent</source>
        <translation>Aplikácia</translation>
    </message>
    <message>
        <source>Address/Hostname</source>
        <translation>Adresa/Názov počítača</translation>
    </message>
    <message>
        <source>Ping Time</source>
        <translation>Čas odozvy</translation>
    </message>
</context>
<context>
    <name>QObject</name>
    <message>
        <source>Amount</source>
        <translation>Suma</translation>
    </message>
    <message>
        <source>Enter a Litecoin address (e.g. %1)</source>
        <translation>Zadajte litecoin adresu (napr. %1)</translation>
    </message>
    <message>
        <source>%1 d</source>
        <translation>%1 d</translation>
    </message>
    <message>
        <source>%1 h</source>
        <translation>%1 h</translation>
    </message>
    <message>
        <source>%1 m</source>
        <translation>%1 m</translation>
    </message>
    <message>
        <source>%1 s</source>
        <translation>%1 s</translation>
    </message>
    <message>
        <source>None</source>
        <translation>Žiadne</translation>
    </message>
    <message>
        <source>N/A</source>
        <translation>nie je k dispozícii</translation>
    </message>
    <message>
        <source>%1 ms</source>
        <translation>%1 ms</translation>
    </message>
</context>
<context>
    <name>QRImageWidget</name>
    <message>
        <source>&amp;Save Image...</source>
        <translation>Uložiť obrázok...</translation>
    </message>
    <message>
        <source>&amp;Copy Image</source>
        <translation>Kopírovať obrázok</translation>
    </message>
    <message>
        <source>Save QR Code</source>
        <translation>Ukladanie QR kódu</translation>
    </message>
    <message>
        <source>PNG Image (*.png)</source>
        <translation>PNG obrázok (*.png)</translation>
    </message>
</context>
<context>
    <name>RPCConsole</name>
    <message>
        <source>Client name</source>
        <translation>Meno klienta</translation>
    </message>
    <message>
        <source>N/A</source>
        <translation>nie je k dispozícii</translation>
    </message>
    <message>
        <source>Client version</source>
        <translation>Verzia klienta</translation>
    </message>
    <message>
        <source>&amp;Information</source>
        <translation>&amp;Informácia</translation>
    </message>
    <message>
        <source>Debug window</source>
        <translation>Okno pre ladenie</translation>
    </message>
    <message>
        <source>General</source>
        <translation>Všeobecné</translation>
    </message>
    <message>
        <source>Using OpenSSL version</source>
        <translation>Používa OpenSSL verziu</translation>
    </message>
    <message>
        <source>Using BerkeleyDB version</source>
        <translation>Používa BerkeleyDB verziu</translation>
    </message>
    <message>
        <source>Startup time</source>
        <translation>Čas spustenia</translation>
    </message>
    <message>
        <source>Network</source>
        <translation>Sieť</translation>
    </message>
    <message>
        <source>Name</source>
        <translation>Názov</translation>
    </message>
    <message>
        <source>Number of connections</source>
        <translation>Počet pripojení</translation>
    </message>
    <message>
        <source>Block chain</source>
        <translation>Reťazec blokov</translation>
    </message>
    <message>
        <source>Current number of blocks</source>
        <translation>Aktuálny počet blokov</translation>
    </message>
    <message>
        <source>Received</source>
        <translation>Prijaté</translation>
    </message>
    <message>
        <source>Sent</source>
        <translation>Odoslané</translation>
    </message>
    <message>
        <source>&amp;Peers</source>
        <translation>&amp;Partneri</translation>
    </message>
    <message>
        <source>Select a peer to view detailed information.</source>
        <translation>Vyberte počítač pre zobrazenie podrobností.</translation>
    </message>
    <message>
        <source>Direction</source>
        <translation>Smer</translation>
    </message>
    <message>
        <source>Version</source>
        <translation>Verzia</translation>
    </message>
    <message>
        <source>User Agent</source>
        <translation>Aplikácia</translation>
    </message>
    <message>
        <source>Services</source>
        <translation>Služby</translation>
    </message>
    <message>
        <source>Starting Height</source>
        <translation>Počiatočná výška</translation>
    </message>
    <message>
        <source>Sync Height</source>
        <translation>Synchronizovaná výška</translation>
    </message>
    <message>
        <source>Ban Score</source>
        <translation>Skóre zákazu</translation>
    </message>
    <message>
        <source>Connection Time</source>
        <translation>Dĺžka spojenia</translation>
    </message>
    <message>
        <source>Last Send</source>
        <translation>Posledné odoslanie</translation>
    </message>
    <message>
        <source>Last Receive</source>
        <translation>Posledné prijatie</translation>
    </message>
    <message>
        <source>Bytes Sent</source>
        <translation>Odoslaných bajtov</translation>
    </message>
    <message>
        <source>Bytes Received</source>
        <translation>Prijatých bajtov</translation>
    </message>
    <message>
        <source>Ping Time</source>
        <translation>Čas odozvy</translation>
    </message>
    <message>
        <source>Last block time</source>
        <translation>Čas posledného bloku</translation>
    </message>
    <message>
        <source>&amp;Open</source>
        <translation>&amp;Otvoriť</translation>
    </message>
    <message>
        <source>&amp;Console</source>
        <translation>&amp;Konzola</translation>
    </message>
    <message>
        <source>&amp;Network Traffic</source>
        <translation>&amp;Sieťová prevádzka</translation>
    </message>
    <message>
        <source>&amp;Clear</source>
        <translation>&amp;Vyčistiť</translation>
    </message>
    <message>
        <source>Totals</source>
        <translation>Celkovo:</translation>
    </message>
    <message>
        <source>In:</source>
        <translation>Dnu:</translation>
    </message>
    <message>
        <source>Out:</source>
        <translation>Von:</translation>
    </message>
    <message>
        <source>Build date</source>
        <translation>Dátum zostavenia</translation>
    </message>
    <message>
        <source>Debug log file</source>
        <translation>Súbor záznamu ladenia</translation>
    </message>
    <message>
        <source>Open the Litecoin debug log file from the current data directory. This can take a few seconds for large log files.</source>
        <translation>Otvoriť Litecoin log súbor pre ladenie z aktuálneho dátového adresára. Toto môže trvať niekoľko sekúnd pre veľké súbory.</translation>
    </message>
    <message>
        <source>Clear console</source>
        <translation>Vymazať konzolu</translation>
    </message>
    <message>
        <source>Welcome to the Litecoin RPC console.</source>
        <translation>Vitajte v Litecoin RPC konzole.</translation>
    </message>
    <message>
        <source>Use up and down arrows to navigate history, and &lt;b&gt;Ctrl-L&lt;/b&gt; to clear screen.</source>
        <translation>Použi šípky hore a dolu pre navigáciu históriou a &lt;b&gt;Ctrl-L&lt;/b&gt; pre vyčistenie obrazovky.</translation>
    </message>
    <message>
        <source>Type &lt;b&gt;help&lt;/b&gt; for an overview of available commands.</source>
        <translation>Napíš &lt;b&gt;help&lt;/b&gt; pre prehľad dostupných príkazov.</translation>
    </message>
    <message>
        <source>%1 B</source>
        <translation>%1 B</translation>
    </message>
    <message>
        <source>%1 KB</source>
        <translation>%1 KB</translation>
    </message>
    <message>
        <source>%1 MB</source>
        <translation>%1 MB</translation>
    </message>
    <message>
        <source>%1 GB</source>
        <translation>%1 GB</translation>
    </message>
    <message>
        <source>via %1</source>
        <translation>cez %1</translation>
    </message>
    <message>
        <source>never</source>
        <translation>nikdy</translation>
    </message>
    <message>
        <source>Inbound</source>
        <translation>Prichádzajúce</translation>
    </message>
    <message>
        <source>Outbound</source>
        <translation>Odchádzajúce</translation>
    </message>
    <message>
        <source>Unknown</source>
        <translation>neznámy</translation>
    </message>
    <message>
        <source>Fetching...</source>
        <translation>Získava sa...</translation>
    </message>
</context>
<context>
    <name>ReceiveCoinsDialog</name>
    <message>
        <source>&amp;Amount:</source>
        <translation>&amp;Suma:</translation>
    </message>
    <message>
        <source>&amp;Label:</source>
        <translation>&amp;Popis:</translation>
    </message>
    <message>
        <source>&amp;Message:</source>
        <translation>&amp;Správa:</translation>
    </message>
    <message>
        <source>Reuse one of the previously used receiving addresses. Reusing addresses has security and privacy issues. Do not use this unless re-generating a payment request made before.</source>
        <translation>Znovu použiť jednu z už použitých adries pre prijímanie. Znovu používanie adries je sporná otázka bezpečnosti aj súkromia. Používajte to len v prípade ak znovu generujete výzvu na zaplatenie ktorú ste už vyrobili v minulosti.</translation>
    </message>
    <message>
        <source>R&amp;euse an existing receiving address (not recommended)</source>
        <translation>Znovu použiť jestvujúcu prijímaciu adresu (neodporúča sa)</translation>
    </message>
    <message>
        <source>An optional message to attach to the payment request, which will be displayed when the request is opened. Note: The message will not be sent with the payment over the Litecoin network.</source>
        <translation>Pridať voliteľnú správu k výzve na zaplatenie, ktorá sa zobrazí keď bude výzva otvorená. Poznámka: Správa nebude poslaná s platbou cez sieť Litecoin.</translation>
    </message>
    <message>
        <source>An optional label to associate with the new receiving address.</source>
        <translation>Voliteľný popis ktorý sa pridá k tejto novej prijímajúcej adrese.</translation>
    </message>
    <message>
        <source>Use this form to request payments. All fields are &lt;b&gt;optional&lt;/b&gt;.</source>
        <translation>Použite tento formulár pre vyžiadanie platby. Všetky polia sú &lt;b&gt;voliteľné&lt;/b&gt;.</translation>
    </message>
    <message>
        <source>An optional amount to request. Leave this empty or zero to not request a specific amount.</source>
        <translation>Voliteľná požadovaná suma. Nechajte prázdne alebo nulu ak nepožadujete určitú sumu.</translation>
    </message>
    <message>
        <source>Clear all fields of the form.</source>
        <translation>Vyčistiť všetky polia formulára.</translation>
    </message>
    <message>
        <source>Clear</source>
        <translation>Vyčistiť</translation>
    </message>
    <message>
        <source>Requested payments history</source>
        <translation>História vyžiadaných platieb</translation>
    </message>
    <message>
        <source>&amp;Request payment</source>
        <translation>Vyžiadať platbu</translation>
    </message>
    <message>
        <source>Show the selected request (does the same as double clicking an entry)</source>
        <translation>Zobraz zvolenú požiadavku (urobí to isté ako dvoj-klik na záznam)</translation>
    </message>
    <message>
        <source>Show</source>
        <translation>Zobraziť</translation>
    </message>
    <message>
        <source>Remove the selected entries from the list</source>
        <translation>Odstrániť zvolené záznamy zo zoznamu</translation>
    </message>
    <message>
        <source>Remove</source>
        <translation>Odstrániť</translation>
    </message>
    <message>
        <source>Copy label</source>
        <translation>Kopírovať popis</translation>
    </message>
    <message>
        <source>Copy message</source>
        <translation>Kopírovať správu</translation>
    </message>
    <message>
        <source>Copy amount</source>
        <translation>Kopírovať sumu</translation>
    </message>
</context>
<context>
    <name>ReceiveRequestDialog</name>
    <message>
        <source>QR Code</source>
        <translation>QR kód</translation>
    </message>
    <message>
        <source>Copy &amp;URI</source>
        <translation>Kopírovať &amp;URI</translation>
    </message>
    <message>
        <source>Copy &amp;Address</source>
        <translation>Kopírovať adresu</translation>
    </message>
    <message>
        <source>&amp;Save Image...</source>
        <translation>Uložiť obrázok...</translation>
    </message>
    <message>
        <source>Request payment to %1</source>
        <translation>Vyžiadať platbu pre %1</translation>
    </message>
    <message>
        <source>Payment information</source>
        <translation>Informácia o platbe</translation>
    </message>
    <message>
        <source>URI</source>
        <translation>URI</translation>
    </message>
    <message>
        <source>Address</source>
        <translation>Adresa</translation>
    </message>
    <message>
        <source>Amount</source>
        <translation>Suma</translation>
    </message>
    <message>
        <source>Label</source>
        <translation>Popis</translation>
    </message>
    <message>
        <source>Message</source>
        <translation>Správa</translation>
    </message>
    <message>
        <source>Resulting URI too long, try to reduce the text for label / message.</source>
        <translation>Výsledné URI príliš dlhé, skráť text pre názov / správu.</translation>
    </message>
    <message>
        <source>Error encoding URI into QR Code.</source>
        <translation>Chyba v zakódovaní URI do QR kódu</translation>
    </message>
</context>
<context>
    <name>RecentRequestsTableModel</name>
    <message>
        <source>Date</source>
        <translation>Dátum</translation>
    </message>
    <message>
        <source>Label</source>
        <translation>Popis</translation>
    </message>
    <message>
        <source>Message</source>
        <translation>Správa</translation>
    </message>
    <message>
        <source>Amount</source>
        <translation>Suma</translation>
    </message>
    <message>
        <source>(no label)</source>
        <translation>(bez popisu)</translation>
    </message>
    <message>
        <source>(no message)</source>
        <translation>(žiadna správa)</translation>
    </message>
    <message>
        <source>(no amount)</source>
        <translation>(žiadna suma)</translation>
    </message>
</context>
<context>
    <name>SendCoinsDialog</name>
    <message>
        <source>Send Coins</source>
        <translation>Poslať Litecoins</translation>
    </message>
    <message>
        <source>Coin Control Features</source>
        <translation>Možnosti "Coin Control"</translation>
    </message>
    <message>
        <source>Inputs...</source>
        <translation>Vstupy...</translation>
    </message>
    <message>
        <source>automatically selected</source>
        <translation>automaticky vybrané</translation>
    </message>
    <message>
        <source>Insufficient funds!</source>
        <translation>Nedostatok prostriedkov!</translation>
    </message>
    <message>
        <source>Quantity:</source>
        <translation>Množstvo:</translation>
    </message>
    <message>
        <source>Bytes:</source>
        <translation>Bajtov:</translation>
    </message>
    <message>
        <source>Amount:</source>
        <translation>Suma:</translation>
    </message>
    <message>
        <source>Priority:</source>
        <translation>Priorita:</translation>
    </message>
    <message>
        <source>Fee:</source>
        <translation>Poplatok:</translation>
    </message>
    <message>
        <source>After Fee:</source>
        <translation>Po poplatku:</translation>
    </message>
    <message>
        <source>Change:</source>
        <translation>Zmena:</translation>
    </message>
    <message>
        <source>If this is activated, but the change address is empty or invalid, change will be sent to a newly generated address.</source>
        <translation>Ak aktivované ale adresa pre výdavok je prázdna alebo neplatná, výdavok bude poslaný na novovytvorenú adresu.</translation>
    </message>
    <message>
        <source>Custom change address</source>
        <translation>Vlastná adresa zmeny</translation>
    </message>
    <message>
        <source>Transaction Fee:</source>
        <translation>Poplatok za transakciu:</translation>
    </message>
    <message>
        <source>Choose...</source>
        <translation>Zvoliť...</translation>
    </message>
    <message>
        <source>collapse fee-settings</source>
        <translation>zbaliť nastavenia poplatkov</translation>
    </message>
    <message>
        <source>Minimize</source>
        <translation>Minimalizovať</translation>
    </message>
    <message>
        <source>If the custom fee is set to 1000 satoshis and the transaction is only 250 bytes, then "per kilobyte" only pays 250 satoshis in fee, while "at least" pays 1000 satoshis. For transactions bigger than a kilobyte both pay by kilobyte.</source>
        <translation>Ak je poplatok nastavený na 1000 satoshi a transakcia je veľká len 250 bajtov, potom "za kilobajt" zaplatí poplatok 250 satoshi, ale "aspoň" zaplatí 1000 satoshi. Pre transakcie väčšie ako kilobajt platia oba spôsoby za každý kilobajt.</translation>
    </message>
    <message>
        <source>per kilobyte</source>
        <translation>za kilobajt</translation>
    </message>
    <message>
        <source>If the custom fee is set to 1000 satoshis and the transaction is only 250 bytes, then "per kilobyte" only pays 250 satoshis in fee, while "total at least" pays 1000 satoshis. For transactions bigger than a kilobyte both pay by kilobyte.</source>
        <translation>Ak je poplatok nastavený na 1000 satoshi a transakcia je veľká len 250 bajtov, potom "za kilobajt" zaplatí poplatok 250 satoshi, ale "spolu aspoň" zaplatí 1000 satoshi. Pre transakcie väčšie ako kilobajt platia oba spôsoby za každý kilobajt.</translation>
    </message>
    <message>
        <source>total at least</source>
        <translation>spolu aspoň</translation>
    </message>
    <message>
        <source>Paying only the minimum fee is just fine as long as there is less transaction volume than space in the blocks. But be aware that this can end up in a never confirming transaction once there is more demand for litecoin transactions than the network can process.</source>
        <translation>Zaplatenie len minimálneho poplatku je v poriadku, pokiaľ existuje menej transakcií ako miesta v blokoch. Uvedomte si však, že ak bude vyšší dopyt po transakciách ako dokáže sieť spracovať, môže byť vaša transakcia odsúvaná a nepotvrdená donekonečna.</translation>
    </message>
    <message>
        <source>(read the tooltip)</source>
        <translation>(prečítajte si nápovedu pod kurzorom)</translation>
    </message>
    <message>
        <source>Recommended:</source>
        <translation>Odporúčaný:</translation>
    </message>
    <message>
        <source>Custom:</source>
        <translation>Vlastný:</translation>
    </message>
    <message>
        <source>(Smart fee not initialized yet. This usually takes a few blocks...)</source>
        <translation>(Automatický poplatok ešte nebol aktivovaný. Toto zvyčajne trvá niekoľko blokov...)</translation>
    </message>
    <message>
        <source>Confirmation time:</source>
        <translation>Čas potvrdenia:</translation>
    </message>
    <message>
        <source>normal</source>
        <translation>normálne</translation>
    </message>
    <message>
        <source>fast</source>
        <translation>rýchle</translation>
    </message>
    <message>
        <source>Send as zero-fee transaction if possible</source>
        <translation>Poslať ako transakciu bez poplatku, ak je to možné</translation>
    </message>
    <message>
        <source>(confirmation may take longer)</source>
        <translation>(potvrdenie môže trvať dlhšie)</translation>
    </message>
    <message>
        <source>Send to multiple recipients at once</source>
        <translation>Poslať viacerým príjemcom naraz</translation>
    </message>
    <message>
        <source>Add &amp;Recipient</source>
        <translation>&amp;Pridať príjemcu</translation>
    </message>
    <message>
        <source>Clear all fields of the form.</source>
        <translation>Vyčistiť všetky polia formulára.</translation>
    </message>
    <message>
        <source>Dust:</source>
        <translation>Prach:</translation>
    </message>
    <message>
        <source>Clear &amp;All</source>
        <translation>Zmazať &amp;všetko</translation>
    </message>
    <message>
        <source>Balance:</source>
        <translation>Zostatok:</translation>
    </message>
    <message>
        <source>Confirm the send action</source>
        <translation>Potvrďte odoslanie</translation>
    </message>
    <message>
        <source>S&amp;end</source>
        <translation>&amp;Odoslať</translation>
    </message>
    <message>
        <source>Confirm send coins</source>
        <translation>Potvrdiť odoslanie litecoins</translation>
    </message>
    <message>
        <source>%1 to %2</source>
        <translation>%1 do %2</translation>
    </message>
    <message>
        <source>Copy quantity</source>
        <translation>Kopírovať množstvo</translation>
    </message>
    <message>
        <source>Copy amount</source>
        <translation>Kopírovať sumu</translation>
    </message>
    <message>
        <source>Copy fee</source>
        <translation>Kopírovať poplatok</translation>
    </message>
    <message>
        <source>Copy after fee</source>
        <translation>Kopírovať za poplatok</translation>
    </message>
    <message>
        <source>Copy bytes</source>
        <translation>Kopírovať bajty</translation>
    </message>
    <message>
        <source>Copy priority</source>
        <translation>Kopírovať prioritu</translation>
    </message>
    <message>
        <source>Copy change</source>
        <translation>Kopírovať zmenu</translation>
    </message>
    <message>
        <source>or</source>
        <translation>alebo</translation>
    </message>
    <message>
        <source>The recipient address is not valid, please recheck.</source>
        <translation>Adresa príjemcu je neplatná, prosím, overte ju.</translation>
    </message>
    <message>
        <source>The amount to pay must be larger than 0.</source>
        <translation>Suma na úhradu musí byť väčšia ako 0.</translation>
    </message>
    <message>
        <source>The amount exceeds your balance.</source>
        <translation>Suma je vyššia ako Váš zostatok.</translation>
    </message>
    <message>
        <source>The total exceeds your balance when the %1 transaction fee is included.</source>
        <translation>Suma celkom prevyšuje Váš zostatok ak sú započítané %1 transakčné poplatky.</translation>
    </message>
    <message>
        <source>Duplicate address found, can only send to each address once per send operation.</source>
        <translation>Duplikát adresy objavený, je možné poslať na každú adresu len raz v jednej odchádzajúcej transakcii.</translation>
    </message>
    <message>
        <source>Transaction creation failed!</source>
        <translation>Vytvorenie transakcie zlyhalo!</translation>
    </message>
    <message>
        <source>The transaction was rejected! This might happen if some of the coins in your wallet were already spent, such as if you used a copy of wallet.dat and coins were spent in the copy but not marked as spent here.</source>
        <translation>Transakcia bola zamietnutá! Toto sa môže stať ak niektoré coins vo vašej peňaženke už boli minuté, ako keď použijete kópiu wallet.dat a coins boli minuté z kópie ale neoznačené ako minuté tu.</translation>
    </message>
    <message>
        <source>A fee higher than %1 is considered an insanely high fee.</source>
        <translation>Poplatok vyšší ako %1 je považovaný za šialene vysoký.</translation>
    </message>
    <message>
        <source>Pay only the minimum fee of %1</source>
        <translation>Zaplatiť minimálny poplatok %1</translation>
    </message>
    <message>
        <source>Warning: Invalid Litecoin address</source>
        <translation>Varovanie: Nesprávna Litecoin adresa</translation>
    </message>
    <message>
        <source>(no label)</source>
        <translation>(bez popisu)</translation>
    </message>
    <message>
        <source>Warning: Unknown change address</source>
        <translation>Varovanie: Neznáma adresa pre výdavok</translation>
    </message>
    <message>
        <source>Copy dust</source>
        <translation>Kopírovať prach</translation>
    </message>
    <message>
        <source>Are you sure you want to send?</source>
        <translation>Určite to chcete odoslať?</translation>
    </message>
    <message>
        <source>added as transaction fee</source>
        <translation>pridané ako transakčný poplatok</translation>
    </message>
</context>
<context>
    <name>SendCoinsEntry</name>
    <message>
        <source>A&amp;mount:</source>
        <translation>Su&amp;ma:</translation>
    </message>
    <message>
        <source>Pay &amp;To:</source>
        <translation>Zapla&amp;tiť:</translation>
    </message>
    <message>
        <source>Enter a label for this address to add it to your address book</source>
        <translation>Vložte popis pre túto adresu aby sa pridala do adresára</translation>
    </message>
    <message>
        <source>&amp;Label:</source>
        <translation>&amp;Popis:</translation>
    </message>
    <message>
        <source>Choose previously used address</source>
        <translation>Vybrať predtým použitú adresu</translation>
    </message>
    <message>
        <source>This is a normal payment.</source>
        <translation>Toto je normálna platba.</translation>
    </message>
    <message>
        <source>The Bitcoin address to send the payment to</source>
        <translation>Zvoľte adresu kam poslať platbu</translation>
    </message>
    <message>
        <source>Alt+A</source>
        <translation>Alt+A</translation>
    </message>
    <message>
        <source>Paste address from clipboard</source>
        <translation>Vložte adresu z klipbordu</translation>
    </message>
    <message>
        <source>Alt+P</source>
        <translation>Alt+P</translation>
    </message>
    <message>
        <source>Remove this entry</source>
        <translation>Odstrániť túto položku</translation>
    </message>
    <message>
        <source>Message:</source>
        <translation>Správa:</translation>
    </message>
    <message>
        <source>This is a verified payment request.</source>
        <translation>Toto je overená výzva k platbe.</translation>
    </message>
    <message>
        <source>Enter a label for this address to add it to the list of used addresses</source>
        <translation>Vložte popis pre túto adresu aby sa uložila do zoznamu použitých adries</translation>
    </message>
    <message>
        <source>A message that was attached to the litecoin: URI which will be stored with the transaction for your reference. Note: This message will not be sent over the Litecoin network.</source>
        <translation>Správa ktorá bola pripojená k litecoin: URI a ktorá bude uložená s transakcou pre Vaše potreby. Poznámka: Táto správa nebude poslaná cez sieť Litecoin.</translation>
    </message>
    <message>
        <source>This is an unverified payment request.</source>
        <translation>Toto je neoverená výzva k platbe.</translation>
    </message>
    <message>
        <source>Pay To:</source>
        <translation>Platba pre:</translation>
    </message>
    <message>
        <source>Memo:</source>
        <translation>Poznámka:</translation>
    </message>
</context>
<context>
    <name>ShutdownWindow</name>
    <message>
        <source>Litecoin Core is shutting down...</source>
        <translation>Jadro Litecoin sa ukončuje...</translation>
    </message>
    <message>
        <source>Do not shut down the computer until this window disappears.</source>
        <translation>Nevypínajte počítač kým toto okno nezmizne.</translation>
    </message>
</context>
<context>
    <name>SignVerifyMessageDialog</name>
    <message>
        <source>Signatures - Sign / Verify a Message</source>
        <translation>Podpisy - Podpísať / Overiť správu</translation>
    </message>
    <message>
        <source>&amp;Sign Message</source>
        <translation>&amp;Podpísať Správu</translation>
    </message>
    <message>
        <source>You can sign messages with your addresses to prove you own them. Be careful not to sign anything vague, as phishing attacks may try to trick you into signing your identity over to them. Only sign fully-detailed statements you agree to.</source>
        <translation>Môžete podpísať správy svojou adresou a dokázať, že ju vlastníte. Buďte opatrní a podpíšte len prehlásenia s ktorými plne súhlasíte, nakoľko útoky typu "phishing" Vás môžu lákať k ich podpísaniu.</translation>
    </message>
    <message>
        <source>Choose previously used address</source>
        <translation>Vybrať predtým použitú adresu</translation>
    </message>
    <message>
        <source>Alt+A</source>
        <translation>Alt+A</translation>
    </message>
    <message>
        <source>Paste address from clipboard</source>
        <translation>Vložte adresu z klipbordu</translation>
    </message>
    <message>
        <source>Alt+P</source>
        <translation>Alt+P</translation>
    </message>
    <message>
        <source>Enter the message you want to sign here</source>
        <translation>Sem vložte správu ktorú chcete podpísať</translation>
    </message>
    <message>
        <source>Signature</source>
        <translation>Podpis</translation>
    </message>
    <message>
        <source>Copy the current signature to the system clipboard</source>
        <translation>Kopírovať práve zvolenú adresu do systémového klipbordu</translation>
    </message>
    <message>
        <source>Sign the message to prove you own this Litecoin address</source>
        <translation>Podpíšte správu aby ste dokázali že vlastníte túto adresu</translation>
    </message>
    <message>
        <source>Sign &amp;Message</source>
        <translation>Podpísať &amp;správu</translation>
    </message>
    <message>
        <source>Reset all sign message fields</source>
        <translation>Vynulovať všetky polia podpisu správy</translation>
    </message>
    <message>
        <source>Clear &amp;All</source>
        <translation>Zmazať &amp;všetko</translation>
    </message>
    <message>
        <source>&amp;Verify Message</source>
        <translation>Overiť správu...</translation>
    </message>
    <message>
        <source>Enter the signing address, message (ensure you copy line breaks, spaces, tabs, etc. exactly) and signature below to verify the message. Be careful not to read more into the signature than what is in the signed message itself, to avoid being tricked by a man-in-the-middle attack.</source>
        <translation>Vložte podpisovaciu adresu, správu (uistite sa, že kopírujete ukončenia riadkov, medzery, odrážky, atď. presne) a podpis pod to na overenie adresy. Buďte opatrní a nečítajte ako podpísané viac než je v samotnej podpísanej správe a môžete sa tak vyhnúť podvodu mitm útokom.</translation>
    </message>
    <message>
<<<<<<< HEAD
        <source>Verify the message to ensure it was signed with the specified Litecoin address</source>
        <translation>Overím správy sa uistiť že bola podpísaná označenou Litecoin adresou</translation>
=======
        <source>The Bitcoin address the message was signed with</source>
        <translation>Adresa Bitcoin, ktorou bola podpísaná správa</translation>
    </message>
    <message>
        <source>Verify the message to ensure it was signed with the specified Bitcoin address</source>
        <translation>Overím správy sa uistiť že bola podpísaná označenou Bitcoin adresou</translation>
>>>>>>> cf5bf554
    </message>
    <message>
        <source>Verify &amp;Message</source>
        <translation>Overiť správu</translation>
    </message>
    <message>
        <source>Reset all verify message fields</source>
        <translation>Obnoviť všetky polia v overiť správu</translation>
    </message>
    <message>
        <source>Click "Sign Message" to generate signature</source>
        <translation>Kliknite "Podpísať Správu" na získanie podpisu</translation>
    </message>
    <message>
        <source>The entered address is invalid.</source>
        <translation>Zadaná adresa je neplatná.</translation>
    </message>
    <message>
        <source>Please check the address and try again.</source>
        <translation>Prosím skontrolujte adresu a skúste znova.</translation>
    </message>
    <message>
        <source>The entered address does not refer to a key.</source>
        <translation>Vložená adresa nezodpovedá žiadnemu kľúcu.</translation>
    </message>
    <message>
        <source>Wallet unlock was cancelled.</source>
        <translation>Odomknutie peňaženky bolo zrušené.</translation>
    </message>
    <message>
        <source>Private key for the entered address is not available.</source>
        <translation>Súkromný kľúč pre vložená adresu nieje k dispozícii.</translation>
    </message>
    <message>
        <source>Message signing failed.</source>
        <translation>Podpísanie správy zlyhalo.</translation>
    </message>
    <message>
        <source>Message signed.</source>
        <translation>Správa podpísaná.</translation>
    </message>
    <message>
        <source>The signature could not be decoded.</source>
        <translation>Podpis nie je možné dekódovať.</translation>
    </message>
    <message>
        <source>Please check the signature and try again.</source>
        <translation>Prosím skontrolujte podpis a skúste znova.</translation>
    </message>
    <message>
        <source>The signature did not match the message digest.</source>
        <translation>Podpis sa nezhoduje so zhrnutím správy</translation>
    </message>
    <message>
        <source>Message verification failed.</source>
        <translation>Overenie správy zlyhalo.</translation>
    </message>
    <message>
        <source>Message verified.</source>
        <translation>Správa overená.</translation>
    </message>
</context>
<context>
    <name>SplashScreen</name>
    <message>
        <source>Litecoin Core</source>
        <translation>Jadro Litecoin</translation>
    </message>
    <message>
        <source>The Bitcoin Core developers</source>
        <translation>Vývojári jadra Bitcoin</translation>
    </message>
    <message>
        <source>[testnet]</source>
        <translation>[testovacia sieť]</translation>
    </message>
</context>
<context>
    <name>TrafficGraphWidget</name>
    <message>
        <source>KB/s</source>
        <translation>KB/s</translation>
    </message>
</context>
<context>
    <name>TransactionDesc</name>
    <message>
        <source>Open until %1</source>
        <translation>Otvorené do %1</translation>
    </message>
    <message>
        <source>conflicted</source>
        <translation>sporné</translation>
    </message>
    <message>
        <source>%1/offline</source>
        <translation>%1/offline</translation>
    </message>
    <message>
        <source>%1/unconfirmed</source>
        <translation>%1/nepotvrdené</translation>
    </message>
    <message>
        <source>%1 confirmations</source>
        <translation>%1 potvrdení</translation>
    </message>
    <message>
        <source>Status</source>
        <translation>Stav</translation>
    </message>
    <message>
        <source>Date</source>
        <translation>Dátum</translation>
    </message>
    <message>
        <source>Source</source>
        <translation>Zdroj</translation>
    </message>
    <message>
        <source>Generated</source>
        <translation>Vygenerované</translation>
    </message>
    <message>
        <source>From</source>
        <translation>od</translation>
    </message>
    <message>
        <source>To</source>
        <translation>Pre</translation>
    </message>
    <message>
        <source>own address</source>
        <translation>vlastná adresa</translation>
    </message>
    <message>
        <source>watch-only</source>
        <translation>Iba sledovanie</translation>
    </message>
    <message>
        <source>label</source>
        <translation>popis</translation>
    </message>
    <message>
        <source>Credit</source>
        <translation>Kredit</translation>
    </message>
    <message>
        <source>not accepted</source>
        <translation>neprijaté</translation>
    </message>
    <message>
        <source>Debit</source>
        <translation>Debet</translation>
    </message>
    <message>
        <source>Total debit</source>
        <translation>Debit spolu</translation>
    </message>
    <message>
        <source>Total credit</source>
        <translation>Kredit spolu</translation>
    </message>
    <message>
        <source>Transaction fee</source>
        <translation>Transakčný poplatok</translation>
    </message>
    <message>
        <source>Net amount</source>
        <translation>Suma netto</translation>
    </message>
    <message>
        <source>Message</source>
        <translation>Správa</translation>
    </message>
    <message>
        <source>Comment</source>
        <translation>Komentár</translation>
    </message>
    <message>
        <source>Transaction ID</source>
        <translation>ID transakcie</translation>
    </message>
    <message>
        <source>Merchant</source>
        <translation>Kupec</translation>
    </message>
    <message>
        <source>Generated coins must mature %1 blocks before they can be spent. When you generated this block, it was broadcast to the network to be added to the block chain. If it fails to get into the chain, its state will change to "not accepted" and it won't be spendable. This may occasionally happen if another node generates a block within a few seconds of yours.</source>
        <translation>Vytvorené coins musia dospieť %1 blokov kým môžu byť minuté. Keď vytvoríte tento blok, bude rozoslaný do siete aby bol akceptovaný do reťaze blokov. Ak sa nedostane reťaze, jeho stav sa zmení na "zamietnutý" a nebude sa dať minúť. Toto sa môže občas stať ak iná nóda vytvorí blok približne v tom istom čase.</translation>
    </message>
    <message>
        <source>Debug information</source>
        <translation>Ladiace informácie</translation>
    </message>
    <message>
        <source>Transaction</source>
        <translation>Transakcie</translation>
    </message>
    <message>
        <source>Inputs</source>
        <translation>Vstupy</translation>
    </message>
    <message>
        <source>Amount</source>
        <translation>Suma</translation>
    </message>
    <message>
        <source>true</source>
        <translation>pravda</translation>
    </message>
    <message>
        <source>false</source>
        <translation>nepravda</translation>
    </message>
    <message>
        <source>, has not been successfully broadcast yet</source>
        <translation>, ešte nebola úspešne odoslaná</translation>
    </message>
    <message>
        <source>unknown</source>
        <translation>neznámy</translation>
    </message>
</context>
<context>
    <name>TransactionDescDialog</name>
    <message>
        <source>Transaction details</source>
        <translation>Detaily transakcie</translation>
    </message>
    <message>
        <source>This pane shows a detailed description of the transaction</source>
        <translation>Táto časť obrazovky zobrazuje detailný popis transakcie</translation>
    </message>
</context>
<context>
    <name>TransactionTableModel</name>
    <message>
        <source>Date</source>
        <translation>Dátum</translation>
    </message>
    <message>
        <source>Type</source>
        <translation>Typ</translation>
    </message>
    <message>
        <source>Address</source>
        <translation>Adresa</translation>
    </message>
    <message>
        <source>Immature (%1 confirmations, will be available after %2)</source>
        <translation>Nezrelé (%1 potvrdení, bude k dispozícii po %2)</translation>
    </message>
    <message>
        <source>Open until %1</source>
        <translation>Otvorené do %1</translation>
    </message>
    <message>
        <source>Confirmed (%1 confirmations)</source>
        <translation>Potvrdené (%1 potvrdení)</translation>
    </message>
    <message>
        <source>This block was not received by any other nodes and will probably not be accepted!</source>
        <translation>Ten blok nebol prijatý žiadnou inou nódou a pravdepodobne nebude akceptovaný!</translation>
    </message>
    <message>
        <source>Generated but not accepted</source>
        <translation>Vypočítané ale neakceptované</translation>
    </message>
    <message>
        <source>Offline</source>
        <translation>Offline</translation>
    </message>
    <message>
        <source>Unconfirmed</source>
        <translation>Nepotvrdené</translation>
    </message>
    <message>
        <source>Confirming (%1 of %2 recommended confirmations)</source>
        <translation> Potvrdzuje sa ( %1 z  %2 odporúčaných potvrdení)</translation>
    </message>
    <message>
        <source>Conflicted</source>
        <translation>V rozpore</translation>
    </message>
    <message>
        <source>Received with</source>
        <translation>Prijaté s</translation>
    </message>
    <message>
        <source>Received from</source>
        <translation>Prijaté od:</translation>
    </message>
    <message>
        <source>Sent to</source>
        <translation>Odoslané na</translation>
    </message>
    <message>
        <source>Payment to yourself</source>
        <translation>Platba sebe samému</translation>
    </message>
    <message>
        <source>Mined</source>
        <translation>Vyfárané</translation>
    </message>
    <message>
        <source>watch-only</source>
        <translation>Iba sledovanie</translation>
    </message>
    <message>
        <source>(n/a)</source>
        <translation>(n/a)</translation>
    </message>
    <message>
        <source>Transaction status. Hover over this field to show number of confirmations.</source>
        <translation>Status transakcie. Pohybujte myšou nad týmto poľom a zjaví sa počet potvrdení.</translation>
    </message>
    <message>
        <source>Date and time that the transaction was received.</source>
        <translation>Dátum a čas prijatia transakcie.</translation>
    </message>
    <message>
        <source>Type of transaction.</source>
        <translation>Typ transakcie.</translation>
    </message>
    <message>
        <source>Whether or not a watch-only address is involved in this transaction.</source>
        <translation>Či sú ale nie sú, adresy iba na sledovanie zahrnuté v tejto transakcii.</translation>
    </message>
    <message>
        <source>Destination address of transaction.</source>
        <translation>Cieľová adresa transakcie.</translation>
    </message>
    <message>
        <source>Amount removed from or added to balance.</source>
        <translation>Suma pridaná alebo odobraná k zostatku.</translation>
    </message>
</context>
<context>
    <name>TransactionView</name>
    <message>
        <source>All</source>
        <translation>Všetko</translation>
    </message>
    <message>
        <source>Today</source>
        <translation>Dnes</translation>
    </message>
    <message>
        <source>This week</source>
        <translation>Tento týždeň</translation>
    </message>
    <message>
        <source>This month</source>
        <translation>Tento mesiac</translation>
    </message>
    <message>
        <source>Last month</source>
        <translation>Minulý mesiac</translation>
    </message>
    <message>
        <source>This year</source>
        <translation>Tento rok</translation>
    </message>
    <message>
        <source>Range...</source>
        <translation>Rozsah...</translation>
    </message>
    <message>
        <source>Received with</source>
        <translation>Prijaté s</translation>
    </message>
    <message>
        <source>Sent to</source>
        <translation>Odoslané na</translation>
    </message>
    <message>
        <source>To yourself</source>
        <translation>Samému sebe</translation>
    </message>
    <message>
        <source>Mined</source>
        <translation>Vyfárané</translation>
    </message>
    <message>
        <source>Other</source>
        <translation>Iné</translation>
    </message>
    <message>
        <source>Enter address or label to search</source>
        <translation>Vložte adresu alebo popis pre vyhľadávanie</translation>
    </message>
    <message>
        <source>Min amount</source>
        <translation>Min množstvo</translation>
    </message>
    <message>
        <source>Copy address</source>
        <translation>Kopírovať adresu</translation>
    </message>
    <message>
        <source>Copy label</source>
        <translation>Kopírovať popis</translation>
    </message>
    <message>
        <source>Copy amount</source>
        <translation>Kopírovať sumu</translation>
    </message>
    <message>
        <source>Copy transaction ID</source>
        <translation>Kopírovať ID transakcie</translation>
    </message>
    <message>
        <source>Edit label</source>
        <translation>Editovať popis</translation>
    </message>
    <message>
        <source>Show transaction details</source>
        <translation>Zobraziť podrobnosti transakcie</translation>
    </message>
    <message>
        <source>Export Transaction History</source>
        <translation>Exportovať históriu transakcií</translation>
    </message>
    <message>
        <source>Watch-only</source>
        <translation>Iba sledovanie</translation>
    </message>
    <message>
        <source>Exporting Failed</source>
        <translation>Export zlyhal</translation>
    </message>
    <message>
        <source>There was an error trying to save the transaction history to %1.</source>
        <translation>Vyskytla sa chyba pri pokuse o uloženie histórie transakcií do %1.</translation>
    </message>
    <message>
        <source>Exporting Successful</source>
        <translation>Export úspešný</translation>
    </message>
    <message>
        <source>The transaction history was successfully saved to %1.</source>
        <translation>História transakciá bola úspešne uložená do %1.</translation>
    </message>
    <message>
        <source>Comma separated file (*.csv)</source>
        <translation>Čiarkou oddelovaný súbor (*.csv)</translation>
    </message>
    <message>
        <source>Confirmed</source>
        <translation>Potvrdené</translation>
    </message>
    <message>
        <source>Date</source>
        <translation>Dátum</translation>
    </message>
    <message>
        <source>Type</source>
        <translation>Typ</translation>
    </message>
    <message>
        <source>Label</source>
        <translation>Popis</translation>
    </message>
    <message>
        <source>Address</source>
        <translation>Adresa</translation>
    </message>
    <message>
        <source>ID</source>
        <translation>ID</translation>
    </message>
    <message>
        <source>Range:</source>
        <translation>Rozsah:</translation>
    </message>
    <message>
        <source>to</source>
        <translation>do</translation>
    </message>
</context>
<context>
    <name>UnitDisplayStatusBarControl</name>
    <message>
        <source>Unit to show amounts in. Click to select another unit.</source>
        <translation>Jednotka pre zobrazovanie súm. Kliknite pre zvolenie inej jednotky.</translation>
    </message>
</context>
<context>
    <name>WalletFrame</name>
    <message>
        <source>No wallet has been loaded.</source>
        <translation>Nie je načítaná peňaženka.</translation>
    </message>
</context>
<context>
    <name>WalletModel</name>
    <message>
        <source>Send Coins</source>
        <translation>Poslať Litecoins</translation>
    </message>
</context>
<context>
    <name>WalletView</name>
    <message>
        <source>&amp;Export</source>
        <translation>&amp;Exportovať...</translation>
    </message>
    <message>
        <source>Export the data in the current tab to a file</source>
        <translation>Exportovať tento náhľad do súboru</translation>
    </message>
    <message>
        <source>Backup Wallet</source>
        <translation>Zálohovať peňaženku</translation>
    </message>
    <message>
        <source>Wallet Data (*.dat)</source>
        <translation>Údaje peňaženky (*.dat)</translation>
    </message>
    <message>
        <source>Backup Failed</source>
        <translation>Záloha zlyhala</translation>
    </message>
    <message>
        <source>There was an error trying to save the wallet data to %1.</source>
        <translation>Vyskytla sa chyba pri pokuse o uloženie dát peňaženky do %1.</translation>
    </message>
    <message>
        <source>The wallet data was successfully saved to %1.</source>
        <translation>Dáta peňaženky boli úspešne uložené do %1.</translation>
    </message>
    <message>
        <source>Backup Successful</source>
        <translation>Záloha úspešná</translation>
    </message>
</context>
<context>
    <name>bitcoin-core</name>
    <message>
        <source>Options:</source>
        <translation>Možnosti:</translation>
    </message>
    <message>
        <source>Specify data directory</source>
        <translation>Určiť priečinok s dátami</translation>
    </message>
    <message>
        <source>Connect to a node to retrieve peer addresses, and disconnect</source>
        <translation>Pripojiť sa k uzlu, získať adresy ďalších počítačov v sieti a odpojiť sa</translation>
    </message>
    <message>
        <source>Specify your own public address</source>
        <translation>Určite vašu vlastnú verejnú adresu</translation>
    </message>
    <message>
        <source>Accept command line and JSON-RPC commands</source>
        <translation>Prijímať príkazy z príkazového riadku a JSON-RPC</translation>
    </message>
    <message>
        <source>Run in the background as a daemon and accept commands</source>
        <translation>Bežať na pozadí ako démon a prijímať príkazy</translation>
    </message>
    <message>
        <source>Use the test network</source>
        <translation>Použiť testovaciu sieť</translation>
    </message>
    <message>
        <source>Accept connections from outside (default: 1 if no -proxy or -connect)</source>
        <translation>Prijať spojenia zvonku (predvolené: 1 ak žiadne -proxy alebo -connect)</translation>
    </message>
    <message>
        <source>Bind to given address and always listen on it. Use [host]:port notation for IPv6</source>
        <translation>Spojiť s danou adresou a vždy na nej počúvať. Použite zápis [host]:port pre IPv6</translation>
    </message>
    <message>
        <source>Delete all wallet transactions and only recover those parts of the blockchain through -rescan on startup</source>
        <translation>Vymazať všetky transakcie z peňaženky a pri spustení znova získať z reťazca blokov iba tie získané pomocou -rescan</translation>
    </message>
    <message>
        <source>Distributed under the MIT software license, see the accompanying file COPYING or &lt;http://www.opensource.org/licenses/mit-license.php&gt;.</source>
        <translation>Distribuované pod softvérovou licenciou MIT, viď sprievodný súbor COPYING alebo &lt;http://www.opensource.org/licenses/mit-license.php&gt;.</translation>
    </message>
    <message>
        <source>Enter regression test mode, which uses a special chain in which blocks can be solved instantly.</source>
        <translation>Vojsť do režimu regresného testovania, ktorý používa špeciálnu reťaz v ktorej môžu byť bloky v okamihu vyriešené.</translation>
    </message>
    <message>
        <source>Execute command when a wallet transaction changes (%s in cmd is replaced by TxID)</source>
        <translation>Vykonaj príkaz keď sa zmení transakcia peňaženky (%s v príkaze je nahradená TxID)</translation>
    </message>
    <message>
        <source>In this mode -genproclimit controls how many blocks are generated immediately.</source>
        <translation>V tomto režime -getproclimit kontroluje koľko blokov sa vytvorí okamžite.</translation>
    </message>
    <message>
        <source>Set the number of script verification threads (%u to %d, 0 = auto, &lt;0 = leave that many cores free, default: %d)</source>
        <translation>Nastaviť počeť vlákien overujúcich skripty (%u až %d, 0 = auto, &lt;0 = nechať toľkoto jadier voľných, prednastavené: %d)</translation>
    </message>
    <message>
        <source>This is a pre-release test build - use at your own risk - do not use for mining or merchant applications</source>
        <translation>Toto je pred-testovacia verzia - použitie je na vlastné riziko - nepoužívajte na tvorbu litecoin ani obchodovanie.</translation>
    </message>
    <message>
        <source>Unable to bind to %s on this computer. Litecoin Core is probably already running.</source>
        <translation>Nepodarilo sa pripojiť na %s na tomto počítači. Litecoin Jadro je už pravdepodobne spustené.</translation>
    </message>
    <message>
        <source>Warning: -paytxfee is set very high! This is the transaction fee you will pay if you send a transaction.</source>
        <translation>Varovanie: -paytxfee je nastavené veľmi vysoko. Toto sú transakčné poplatky ktoré zaplatíte ak odošlete transakciu.</translation>
    </message>
    <message>
        <source>Warning: The network does not appear to fully agree! Some miners appear to be experiencing issues.</source>
        <translation>Varovanie: Javí sa že sieť sieť úplne nesúhlasí! Niektorí mineri zjavne majú ťažkosti.

The network does not appear to fully agree! Some miners appear to be experiencing issues.</translation>
    </message>
    <message>
        <source>Warning: We do not appear to fully agree with our peers! You may need to upgrade, or other nodes may need to upgrade.</source>
        <translation>Varovanie: Zjavne sa úplne nezhodujeme s našimi peer-mi! Možno potrebujete prejsť na novšiu verziu alebo ostatné uzly potrebujú vyššiu verziu.</translation>
    </message>
    <message>
        <source>Warning: error reading wallet.dat! All keys read correctly, but transaction data or address book entries might be missing or incorrect.</source>
        <translation>Varovanie: chyba pri čítaní wallet.dad! Všetky kľúče sú čitateľné ale transakčné dáta alebo záznamy v adresári môžu byť nesprávne.</translation>
    </message>
    <message>
        <source>Warning: wallet.dat corrupt, data salvaged! Original wallet.dat saved as wallet.{timestamp}.bak in %s; if your balance or transactions are incorrect you should restore from a backup.</source>
        <translation>Varovanie: wallet.dat je poškodený, údaje úspešne získané! Pôvodný wallet.dat uložený ako wallet.{timestamp}.bak v %s; ak váš zostatok alebo transakcie niesu správne, mali by ste súbor obnoviť zo zálohy.</translation>
    </message>
    <message>
        <source>Whitelist peers connecting from the given netmask or IP address. Can be specified multiple times.</source>
        <translation>Uzle na zoznam povolených, ktoré sa pripájajú z danej netmask alebo IP adresy. Môže byť zadané viac krát.</translation>
    </message>
    <message>
        <source>(default: 1)</source>
        <translation>(predvolené: 1)</translation>
    </message>
    <message>
        <source>&lt;category&gt; can be:</source>
        <translation>&lt;category&gt; môže byť:</translation>
    </message>
    <message>
        <source>Attempt to recover private keys from a corrupt wallet.dat</source>
        <translation>Pokus zachrániť súkromné kľúče z poškodeného wallet.dat</translation>
    </message>
    <message>
        <source>Block creation options:</source>
        <translation>Voľby vytvorenia bloku:</translation>
    </message>
    <message>
        <source>Connect only to the specified node(s)</source>
        <translation>Pripojiť sa len k určenej nóde</translation>
    </message>
    <message>
        <source>Connection options:</source>
        <translation>Možnosti pripojenia:</translation>
    </message>
    <message>
        <source>Corrupted block database detected</source>
        <translation>Zistená poškodená databáza blokov</translation>
    </message>
    <message>
        <source>Debugging/Testing options:</source>
        <translation>Možnosti ladenia/testovania:</translation>
    </message>
    <message>
        <source>Discover own IP address (default: 1 when listening and no -externalip)</source>
        <translation>Zisti vlastnú IP adresu (predvolené: 1 pri počúvaní/listening a žiadnej -externalip)</translation>
    </message>
    <message>
        <source>Do not load the wallet and disable wallet RPC calls</source>
        <translation>Nenahrat peňaženku a zablokovať volania RPC.</translation>
    </message>
    <message>
        <source>Do you want to rebuild the block database now?</source>
        <translation>Chcete znovu zostaviť databázu blokov?</translation>
    </message>
    <message>
        <source>Error initializing block database</source>
        <translation>Chyba inicializácie databázy blokov</translation>
    </message>
    <message>
        <source>Error initializing wallet database environment %s!</source>
        <translation>Chyba spustenia databázového prostredia peňaženky %s!</translation>
    </message>
    <message>
        <source>Error loading block database</source>
        <translation>Chyba načítania databázy blokov</translation>
    </message>
    <message>
        <source>Error opening block database</source>
        <translation>Chyba otvárania databázy blokov</translation>
    </message>
    <message>
        <source>Error: Disk space is low!</source>
        <translation>Chyba: Málo miesta na disku!</translation>
    </message>
    <message>
        <source>Failed to listen on any port. Use -listen=0 if you want this.</source>
        <translation>Chyba počúvania na ktoromkoľvek porte. Použi -listen=0 ak toto chcete.</translation>
    </message>
    <message>
        <source>If &lt;category&gt; is not supplied, output all debugging information.</source>
        <translation>Ak nie je uvedená &lt;category&gt;, na výstupe zobrazuj všetky informácie pre ladenie.</translation>
    </message>
    <message>
        <source>Importing...</source>
        <translation>Prebieha import ...</translation>
    </message>
    <message>
        <source>Incorrect or no genesis block found. Wrong datadir for network?</source>
        <translation>Nesprávny alebo žiadny genesis blok nájdený. Nesprávny dátový priečinok alebo sieť?</translation>
    </message>
    <message>
        <source>Invalid -onion address: '%s'</source>
        <translation>Neplatná -onion adresa:  '%s'</translation>
    </message>
    <message>
        <source>Not enough file descriptors available.</source>
        <translation>Nedostatok kľúčových slov súboru.</translation>
    </message>
    <message>
        <source>Only connect to nodes in network &lt;net&gt; (ipv4, ipv6 or onion)</source>
        <translation>Pripojiť iba k uzlom v sieti &lt;net&gt; (ipv4, ipv6, alebo onion)</translation>
    </message>
    <message>
        <source>Rebuild block chain index from current blk000??.dat files</source>
        <translation>Znovu vytvoriť zoznam blokov zo súčasných blk000??.dat súborov</translation>
    </message>
    <message>
        <source>Set database cache size in megabytes (%d to %d, default: %d)</source>
        <translation>Nastaviť veľkosť pomocnej pamäti databázy v megabajtoch (%d do %d, prednastavené: %d)</translation>
    </message>
    <message>
        <source>Set maximum block size in bytes (default: %d)</source>
        <translation>Nastaviť najväčšiu veľkosť bloku v bytoch (predvolené: %d)</translation>
    </message>
    <message>
        <source>Specify wallet file (within data directory)</source>
        <translation>Označ súbor peňaženky (v priečinku s dátami)</translation>
    </message>
    <message>
        <source>This is intended for regression testing tools and app development.</source>
        <translation>Toto je mienené nástrojom pre regresné testovania a vývoj programu.</translation>
    </message>
    <message>
        <source>Use UPnP to map the listening port (default: %u)</source>
        <translation>Použiť UPnP pre mapovanie počúvajúceho portu (predvolené: %u)</translation>
    </message>
    <message>
        <source>Verifying blocks...</source>
        <translation>Overujem bloky...</translation>
    </message>
    <message>
        <source>Verifying wallet...</source>
        <translation>Overujem peňaženku...</translation>
    </message>
    <message>
        <source>Wallet %s resides outside data directory %s</source>
        <translation>Peňaženka %s sa nachádza mimo dátového priečinka %s </translation>
    </message>
    <message>
        <source>Wallet options:</source>
        <translation>Voľby peňaženky:</translation>
    </message>
    <message>
        <source>You need to rebuild the database using -reindex to change -txindex</source>
        <translation>Potrebujete prebudovať databázu použitím -reindex zmeniť -txindex</translation>
    </message>
    <message>
        <source>Imports blocks from external blk000??.dat file</source>
        <translation>Importuje bloky z externého súboru blk000??.dat</translation>
    </message>
    <message>
<<<<<<< HEAD
        <source>Cannot obtain a lock on data directory %s. Litecoin Core is probably already running.</source>
        <translation>Neviem uzamknúť data adresár %s. Jadro Litecoin je pravdepodobne už spustené.</translation>
=======
        <source>Allow JSON-RPC connections from specified source. Valid for &lt;ip&gt; are a single IP (e.g. 1.2.3.4), a network/netmask (e.g. 1.2.3.4/255.255.255.0) or a network/CIDR (e.g. 1.2.3.4/24). This option can be specified multiple times</source>
        <translation>Povoliť JSON-RPC pripojenia zo zadaného zdroja. Pre &lt;ip&gt; sú platné jednoduché IP (napr. 1.2.3.4), sieť/netmask (napr. 1.2.3.4/255.255.255.0) alebo sieť/CIDR (napr. 1.2.3.4/24). Táto možnosť môže byť zadaná niekoľko krát</translation>
    </message>
    <message>
        <source>An error occurred while setting up the RPC address %s port %u for listening: %s</source>
        <translation>Pri nastavovaní RPC adresy %s na porte %u pre počúvanie došlo k chybe: %s</translation>
    </message>
    <message>
        <source>Bind to given address and whitelist peers connecting to it. Use [host]:port notation for IPv6</source>
        <translation>Spojiť s danou adresou a povolenými partnerskými zariadeniami ktoré sa tam pripájajú. Použite zápis [host]:port pre IPv6</translation>
    </message>
    <message>
        <source>Bind to given address to listen for JSON-RPC connections. Use [host]:port notation for IPv6. This option can be specified multiple times (default: bind to all interfaces)</source>
        <translation>Spojiť s danou adresou pre počúvanie JSON-RPC spojení. Použite zápis [host]:port pre IPv6. Táto možnosť môže byt zadaná niekoľko krát (predvolené: spojiť so všetkými rozhraniami)</translation>
    </message>
    <message>
        <source>Cannot obtain a lock on data directory %s. Bitcoin Core is probably already running.</source>
        <translation>Neviem uzamknúť data adresár %s. Jadro Bitcoin je pravdepodobne už spustené.</translation>
>>>>>>> cf5bf554
    </message>
    <message>
        <source>Create new files with system default permissions, instead of umask 077 (only effective with disabled wallet functionality)</source>
        <translation>Vytvoriť nové súbory z predvolenými systémovými právami, namiesto umask 077 (funguje iba z vypnutou funkcionalitou peňaženky)</translation>
    </message>
    <message>
        <source>Error: Listening for incoming connections failed (listen returned error %s)</source>
        <translation>Chyba: Počúvanie prichádzajúcich spojení zlyhalo (vrátená chyba je %s)</translation>
    </message>
    <message>
        <source>Error: Unsupported argument -socks found. Setting SOCKS version isn't possible anymore, only SOCKS5 proxies are supported.</source>
        <translation>Chyba: Nájdený nepodporovaný argument -socks. Nastavenie SOCKS verzie nie je už možné, podporované sú už iba proxy SOCKS5.</translation>
    </message>
    <message>
        <source>Execute command when a relevant alert is received or we see a really long fork (%s in cmd is replaced by message)</source>
        <translation>Vykonať príkaz po prijatí patričného varovania alebo uvidíme veľmi dlhé rozdvojenie siete (%s v cmd je nahradené správou)</translation>
    </message>
    <message>
        <source>Fees (in LTC/Kb) smaller than this are considered zero fee for relaying (default: %s)</source>
        <translation>Poplatky (v LTC/Kb) nižšie ako toľkoto sa považujú za nulové pri postupovaní transakcií (predvolené: %s)</translation>
    </message>
    <message>
        <source>Fees (in LTC/Kb) smaller than this are considered zero fee for transaction creation (default: %s)</source>
        <translation>Poplatky (v LTC/Kb) nižšie ako toľkoto sa považujú za nulové pri vytváraní transakcií (predvolené: %s)</translation>
    </message>
    <message>
        <source>If paytxfee is not set, include enough fee so transactions begin confirmation on average within n blocks (default: %u)</source>
        <translation>Ak nie je nastavené paytxfee, pridať dostatočný poplatok aby sa transakcia začala potvrdzovať priemerne v rámci bloku (predvolené: %u)</translation>
    </message>
    <message>
        <source>Invalid amount for -maxtxfee=&lt;amount&gt;: '%s' (must be at least the minrelay fee of %s to prevent stuck transactions)</source>
        <translation>Neplatná suma pre -maxtxfee=&lt;amount&gt;: '%s' (aby sa transakcia nezasekla, minimálny prenosový poplatok musí byť aspoň %s)</translation>
    </message>
    <message>
        <source>Maximum size of data in data carrier transactions we relay and mine (default: %u)</source>
        <translation>Maximálna veľkosť dát v transakciách nosných dát, ktoré prenášame a ťažíme (predvolené: %u)</translation>
    </message>
    <message>
        <source>Maximum total fees to use in a single wallet transaction, setting too low may abort large transactions (default: %s)</source>
        <translation>Maximum total fees to use in a single wallet transaction, setting too low may abort large transactions (default: %s)</translation>
    </message>
    <message>
        <source>Query for peer addresses via DNS lookup, if low on addresses (default: 1 unless -connect)</source>
        <translation>Dotaz na partnerské adresy pomocou vyhľadávania DNS v prípade nedostatku adries (predvolené: 1, pokiaľ -connect)</translation>
    </message>
    <message>
        <source>Require high priority for relaying free or low-fee transactions (default:%u)</source>
        <translation>Vyžadovať vysokú prioritu pre postúpenie transakcií s nízkymi poplatkami (predvolené:%u)</translation>
    </message>
    <message>
        <source>Set maximum size of high-priority/low-fee transactions in bytes (default: %d)</source>
        <translation>Nastaviť najväčšiu veľkosť vysoká-dôležitosť/nízke-poplatky transakcií v bajtoch (prednastavené: %d)</translation>
    </message>
    <message>
        <source>Set the number of threads for coin generation if enabled (-1 = all cores, default: %d)</source>
        <translation>Nastaviť počet vlákien pre generáciu mincí (-1 = všetky jadrá, predvolené: %d)</translation>
    </message>
    <message>
        <source>This product includes software developed by the OpenSSL Project for use in the OpenSSL Toolkit &lt;https://www.openssl.org/&gt; and cryptographic software written by Eric Young and UPnP software written by Thomas Bernard.</source>
        <translation>Tento produkt obsahuje softvér vyvinutý projektom OpenSSL pre použitie sady nástrojov OpenSSL &lt;https://www.openssl.org/&gt; a kryptografického softvéru napísaného Eric Young a UPnP softvér napísaný Thomas Bernard.</translation>
    </message>
    <message>
        <source>Warning: -maxtxfee is set very high! Fees this large could be paid on a single transaction.</source>
        <translation>Upozornenie: -maxtxfee je nastavené príliš vysoko! Takto vysoké poplatky by mali byť zaplatené za jednu transakciu.</translation>
    </message>
    <message>
        <source>Whitelisted peers cannot be DoS banned and their transactions are always relayed, even if they are already in the mempool, useful e.g. for a gateway</source>
        <translation>Uzle na zoznam povolených nemôžu byť DoS zakázané a ich transakcie vždy postúpené ďalej, aj v prípade, ak sú už pamäťovej fronte. Užitočné napr. pre brány</translation>
    </message>
    <message>
        <source>Accept public REST requests (default: %u)</source>
        <translation>Akceptovať verejné REST žiadosti (predvolené: %u)</translation>
    </message>
    <message>
        <source>Cannot resolve -whitebind address: '%s'</source>
        <translation>Nedá sa vyriešiť -whitebind adresa: '%s'</translation>
    </message>
    <message>
        <source>Connect through SOCKS5 proxy</source>
        <translation>Pripojiť cez proxy server SOCKS5</translation>
    </message>
    <message>
<<<<<<< HEAD
        <source>Error loading wallet.dat: Wallet requires newer version of Litecoin Core</source>
        <translation>Chyba pri čítaní wallet.dat: Peňaženka vyžaduje vyššiu verziu Jadra Litecoin</translation>
    </message>
    <message>
        <source>Fee (in LTC/kB) to add to transactions you send (default: %s)</source>
        <translation>Poplatok (v LTC/kB), ktorý sa pridá k transakciám, ktoré odosielate (predvolený: %s)</translation>
=======
        <source>Copyright (C) 2009-%i The Bitcoin Core Developers</source>
        <translation>Copyright (C) 2009-%i Vývojári jadra Bitcoin</translation>
    </message>
    <message>
        <source>Could not parse -rpcbind value %s as network address</source>
        <translation>Nedá sa analyzovať -rpcbind hodnota %s ako sieťová adresa</translation>
    </message>
    <message>
        <source>Error loading wallet.dat: Wallet requires newer version of Bitcoin Core</source>
        <translation>Chyba pri čítaní wallet.dat: Peňaženka vyžaduje vyššiu verziu Jadra Bitcoin</translation>
    </message>
    <message>
        <source>Error reading from database, shutting down.</source>
        <translation>Chyba pri načítaní z databázy, ukončuje sa.</translation>
    </message>
    <message>
        <source>Error: Unsupported argument -tor found, use -onion.</source>
        <translation>Chyba: nájdený nepodporovaný argument -tor, použite -onion.</translation>
    </message>
    <message>
        <source>Fee (in BTC/kB) to add to transactions you send (default: %s)</source>
        <translation>Poplatok (v BTC/kB), ktorý sa pridá k transakciám, ktoré odosielate (predvolený: %s)</translation>
>>>>>>> cf5bf554
    </message>
    <message>
        <source>Information</source>
        <translation>Informácia</translation>
    </message>
    <message>
        <source>Invalid amount for -maxtxfee=&lt;amount&gt;: '%s'</source>
        <translation>Neplatná suma pre -maxtxfee=&lt;amount&gt;: '%s'</translation>
    </message>
    <message>
        <source>Invalid amount for -minrelaytxfee=&lt;amount&gt;: '%s'</source>
        <translation>Neplatná suma pre -minrelaytxfee=&lt;amount&gt;: '%s'</translation>
    </message>
    <message>
        <source>Invalid amount for -mintxfee=&lt;amount&gt;: '%s'</source>
        <translation>Neplatná suma pre -mintxfee=&lt;amount&gt;: '%s'</translation>
    </message>
    <message>
<<<<<<< HEAD
        <source>RPC SSL options: (see the Litecoin Wiki for SSL setup instructions)</source>
        <translation>Možnosti RPC SSL: (Pozri v Litecoin Wiki pokyny pre SSL nastavenie)</translation>
=======
        <source>Invalid amount for -paytxfee=&lt;amount&gt;: '%s' (must be at least %s)</source>
        <translation>Neplatná suma pre -paytxfee=&lt;amount&gt;: '%s' (musí byť aspoň %s)</translation>
    </message>
    <message>
        <source>Invalid netmask specified in -whitelist: '%s'</source>
        <translation>Nadaná neplatná netmask vo -whitelist: '%s'</translation>
    </message>
    <message>
        <source>Keep at most &lt;n&gt; unconnectable transactions in memory (default: %u)</source>
        <translation>V pamäti udržiavať najviac &lt;n&gt; nepotvrdených transakcií (predvolené: %u)</translation>
    </message>
    <message>
        <source>Need to specify a port with -whitebind: '%s'</source>
        <translation>Je potrebné zadať port s -whitebind: '%s'</translation>
    </message>
    <message>
        <source>Node relay options:</source>
        <translation>Prenosové možnosti uzla:</translation>
    </message>
    <message>
        <source>RPC SSL options: (see the Bitcoin Wiki for SSL setup instructions)</source>
        <translation>Možnosti RPC SSL: (Pozri v Bitcoin Wiki pokyny pre SSL nastavenie)</translation>
>>>>>>> cf5bf554
    </message>
    <message>
        <source>RPC server options:</source>
        <translation>Možnosti servra RPC:</translation>
    </message>
    <message>
        <source>RPC support for HTTP persistent connections (default: %d)</source>
        <translation>Podpora RPC pre trvalé HTTP spojenia (predvolené: %d)</translation>
    </message>
    <message>
        <source>Randomly drop 1 of every &lt;n&gt; network messages</source>
        <translation>Náhodne zahadzuj 1 z každých &lt;n&gt; sieťových správ</translation>
    </message>
    <message>
        <source>Randomly fuzz 1 of every &lt;n&gt; network messages</source>
        <translation>Náhodne premiešaj 1 z každých &lt;n&gt; sieťových správ</translation>
    </message>
    <message>
        <source>Send trace/debug info to console instead of debug.log file</source>
        <translation>Odoslať trace/debug informácie na konzolu namiesto debug.info žurnálu</translation>
    </message>
    <message>
        <source>Send transactions as zero-fee transactions if possible (default: %u)</source>
        <translation>Poslať ako transakcie bez poplatku, ak je to možné (predvolené: %u)</translation>
    </message>
    <message>
        <source>Show all debugging options (usage: --help -help-debug)</source>
        <translation>Zobraziť všetky možnosti ladenia (použitie: --help --help-debug)</translation>
    </message>
    <message>
        <source>Shrink debug.log file on client startup (default: 1 when no -debug)</source>
        <translation>Zmenšiť debug.log pri spustení klienta (predvolené: 1 ak bez -debug)</translation>
    </message>
    <message>
        <source>Signing transaction failed</source>
        <translation>Podpísanie správy zlyhalo</translation>
    </message>
    <message>
        <source>This is experimental software.</source>
        <translation>Toto je experimentálny softvér.</translation>
    </message>
    <message>
        <source>Transaction amount too small</source>
        <translation>Suma transakcie príliš malá</translation>
    </message>
    <message>
        <source>Transaction amounts must be positive</source>
        <translation>Hodnoty transakcie musia byť väčšie ako nula (pozitívne)</translation>
    </message>
    <message>
        <source>Transaction too large for fee policy</source>
        <translation>Transakcia je príliš veľká pre aktuálne podmienky poplatkov</translation>
    </message>
    <message>
        <source>Transaction too large</source>
        <translation>Transakcia príliš veľká</translation>
    </message>
    <message>
        <source>Unable to bind to %s on this computer (bind returned error %s)</source>
        <translation>Na tomto počítači sa nedá vytvoriť väzba %s (vytvorenie väzby vrátilo chybu %s)</translation>
    </message>
    <message>
        <source>Use UPnP to map the listening port (default: 1 when listening)</source>
        <translation>Skúsiť použiť UPnP pre mapovanie počúvajúceho portu (default: 1 when listening)</translation>
    </message>
    <message>
        <source>Username for JSON-RPC connections</source>
        <translation>Užívateľské meno pre JSON-RPC spojenia</translation>
    </message>
    <message>
        <source>Warning</source>
        <translation>Upozornenie</translation>
    </message>
    <message>
        <source>Warning: This version is obsolete, upgrade required!</source>
        <translation>Upozornenie: Táto verzia je zastaraná, vyžaduje sa aktualizácia!</translation>
    </message>
    <message>
        <source>Warning: Unsupported argument -benchmark ignored, use -debug=bench.</source>
        <translation>Upozornenie: Nepodporovaný argument -benchmark bol ignorovaný, použite -debug=bench.</translation>
    </message>
    <message>
        <source>Warning: Unsupported argument -debugnet ignored, use -debug=net.</source>
        <translation>Upozornenie: Nepodporovaný argument -debugnet bol ignorovaný, použite -debug=net.</translation>
    </message>
    <message>
        <source>Zapping all transactions from wallet...</source>
        <translation>Zmazať všetky transakcie z peňaženky...</translation>
    </message>
    <message>
        <source>on startup</source>
        <translation>pri štarte</translation>
    </message>
    <message>
        <source>wallet.dat corrupt, salvage failed</source>
        <translation>wallet.dat je poškodený, záchrana zlyhala</translation>
    </message>
    <message>
        <source>Password for JSON-RPC connections</source>
        <translation>Heslo pre JSON-rPC spojenia</translation>
    </message>
    <message>
        <source>Execute command when the best block changes (%s in cmd is replaced by block hash)</source>
        <translation>Vykonaj príkaz, ak zmeny v najlepšom bloku (%s v príkaze nahradí blok hash)</translation>
    </message>
    <message>
        <source>Upgrade wallet to latest format</source>
        <translation>Aktualizuj peňaženku na najnovší formát.</translation>
    </message>
    <message>
        <source>Rescan the block chain for missing wallet transactions</source>
        <translation>Znovu skenovať reťaz blokov pre chýbajúce transakcie</translation>
    </message>
    <message>
        <source>Use OpenSSL (https) for JSON-RPC connections</source>
        <translation>Použiť OpenSSL (https) pre JSON-RPC spojenia</translation>
    </message>
    <message>
        <source>This help message</source>
        <translation>Táto pomocná správa</translation>
    </message>
    <message>
        <source>Allow DNS lookups for -addnode, -seednode and -connect</source>
        <translation>Povoliť vyhľadávanie DNS pre pridanie nódy a spojenie</translation>
    </message>
    <message>
        <source>Loading addresses...</source>
        <translation>Načítavanie adries...</translation>
    </message>
    <message>
        <source>Error loading wallet.dat: Wallet corrupted</source>
        <translation>Chyba načítania wallet.dat: Peňaženka je poškodená</translation>
    </message>
    <message>
        <source>(1 = keep tx meta data e.g. account owner and payment request information, 2 = drop tx meta data)</source>
        <translation>(1 = zachovať metaúdaje tx napr. vlastníka účtu a informácie o platobných príkazoch, 2 = zahodiť metaúdaje tx)</translation>
    </message>
    <message>
        <source>How thorough the block verification of -checkblocks is (0-4, default: %u)</source>
        <translation>Ako dôkladné je -checkblocks overenie blokov (0-4, predvolené: %u)</translation>
    </message>
    <message>
        <source>Log transaction priority and fee per kB when mining blocks (default: %u)</source>
        <translation>Zaznamenať prioritu transakcie a poplatok za kB pri ťažení blokov (predvolené: %u)</translation>
    </message>
    <message>
        <source>Maintain a full transaction index, used by the getrawtransaction rpc call (default: %u)</source>
        <translation>Udržiavať kompletný transakčný index, využíva getrawtransaction rpc volanie (predvolené: %u)</translation>
    </message>
    <message>
        <source>Number of seconds to keep misbehaving peers from reconnecting (default: %u)</source>
        <translation>Počet sekúnd, počas ktorých nepripájať zle správajúce sa uzle (predvolené: %u)</translation>
    </message>
    <message>
        <source>Output debugging information (default: %u, supplying &lt;category&gt; is optional)</source>
        <translation>Výstupné ladiace informácie (predvolené: %u, dodanie &lt;category&gt; je voliteľné)</translation>
    </message>
    <message>
        <source>Use separate SOCKS5 proxy to reach peers via Tor hidden services (default: %s)</source>
        <translation>Použiť samostatný SOCKS5 proxy server na dosiahnutie počítačov cez skryté služby Tor (predvolené: %s)</translation>
    </message>
    <message>
        <source>(default: %s)</source>
        <translation>(predvolené: %s)</translation>
    </message>
    <message>
        <source>Acceptable ciphers (default: %s)</source>
        <translation>Prijateľné šifry (predvolené: %s)</translation>
    </message>
    <message>
        <source>Always query for peer addresses via DNS lookup (default: %u)</source>
        <translation>Vždy sa dotazovať adresy partnerských uzlov cez vyhľadávanie DNS (predvolené: %u)</translation>
    </message>
    <message>
        <source>Error loading wallet.dat</source>
        <translation>Chyba načítania wallet.dat</translation>
    </message>
    <message>
        <source>How many blocks to check at startup (default: %u, 0 = all)</source>
        <translation>Koľko blokov overiť pri spustení (predvolené: %u, 0 = všetky)</translation>
    </message>
    <message>
        <source>Include IP addresses in debug output (default: %u)</source>
        <translation>Zahrnúť IP adresy v ladiacom výstupe (predvolené: %u)</translation>
    </message>
    <message>
        <source>Invalid -proxy address: '%s'</source>
        <translation>Neplatná adresa proxy: '%s'</translation>
    </message>
    <message>
        <source>Listen for JSON-RPC connections on &lt;port&gt; (default: %u or testnet: %u)</source>
        <translation>Počúvať JSON-RPC pripojenia na &lt;port&gt; (predvolené: %u alebo testovacia sieť: %u)</translation>
    </message>
    <message>
        <source>Listen for connections on &lt;port&gt; (default: %u or testnet: %u)</source>
        <translation>Počúvať pripojenia na &lt;port&gt; (predvolené: %u alebo testovacia sieť: %u)</translation>
    </message>
    <message>
        <source>Maintain at most &lt;n&gt; connections to peers (default: %u)</source>
        <translation>Udržiavať najviac &lt;n&gt; spojení s inými počítačmi (predvolené: %u)</translation>
    </message>
    <message>
        <source>Maximum per-connection receive buffer, &lt;n&gt;*1000 bytes (default: %u)</source>
        <translation>Maximálna prijímajúca medzipamäť pre pripojenie, &lt;n&gt;*1000 bajtov (predvolené: %u)</translation>
    </message>
    <message>
        <source>Maximum per-connection send buffer, &lt;n&gt;*1000 bytes (default: %u)</source>
        <translation>Maximálna odosielajúca medzipamäť pre pripojenie, &lt;n&gt;*1000 bajtov (predvolené: %u)</translation>
    </message>
    <message>
        <source>Prepend debug output with timestamp (default: %u)</source>
        <translation>Na začiatok pripojiť časovú známku k ladiacemu výstupu (predvolené: %u)</translation>
    </message>
    <message>
        <source>Relay and mine data carrier transactions (default: %u)</source>
        <translation>Prenášať a ťažiť transakcie nosných dát (predvolené: %u)</translation>
    </message>
    <message>
        <source>Relay non-P2SH multisig (default: %u)</source>
        <translation>Prenášať non-P2SH multi-podpis (predvolené: %u)</translation>
    </message>
    <message>
        <source>Server certificate file (default: %s)</source>
        <translation>Certifikačný súbor servera (predvolené: %s)</translation>
    </message>
    <message>
        <source>Server private key (default: %s)</source>
        <translation>Privátny kľúč servera (predvolené: %s)</translation>
    </message>
    <message>
        <source>Set key pool size to &lt;n&gt; (default: %u)</source>
        <translation>Nastaviť veľkosť kľúča fronty na &lt;n&gt; (predvolené: %u)</translation>
    </message>
    <message>
        <source>Set minimum block size in bytes (default: %u)</source>
        <translation>Nastaviť minimálnu veľkosť bloku v bajtoch (predvolené: %u)</translation>
    </message>
    <message>
        <source>Set the number of threads to service RPC calls (default: %d)</source>
        <translation>Nastaviť počet vlákien na obsluhu RPC volaní (predvolené: %d)</translation>
    </message>
    <message>
        <source>Specify configuration file (default: %s)</source>
        <translation>Zadať konfiguračný súbor (predvolené: %s)</translation>
    </message>
    <message>
        <source>Specify connection timeout in milliseconds (minimum: 1, default: %d)</source>
        <translation>Zadajte časový limit pripojenia v milisekundách (minimum: 1, predvolené: %d)</translation>
    </message>
    <message>
        <source>Specify pid file (default: %s)</source>
        <translation>Zadať pid súbor (predvolené: %s)</translation>
    </message>
    <message>
        <source>Spend unconfirmed change when sending transactions (default: %u)</source>
        <translation>Minúť nepotvrdené zmenu pri posielaní transakcií (predvolené: %u)</translation>
    </message>
    <message>
        <source>Threshold for disconnecting misbehaving peers (default: %u)</source>
        <translation>Hranica pre odpájanie zle sa správajúcim partnerským uzlom (predvolené: %u)</translation>
    </message>
    <message>
        <source>Unknown network specified in -onlynet: '%s'</source>
        <translation>Neznáma sieť upresnená v -onlynet: '%s'</translation>
    </message>
    <message>
        <source>Cannot resolve -bind address: '%s'</source>
        <translation>Nemožno rozriešiť -bind adress: '%s'</translation>
    </message>
    <message>
        <source>Cannot resolve -externalip address: '%s'</source>
        <translation>Nemožno rozriešiť -externalip address: '%s'</translation>
    </message>
    <message>
        <source>Invalid amount for -paytxfee=&lt;amount&gt;: '%s'</source>
        <translation>Neplatná suma pre -paytxfee=&lt;amount&gt;: '%s'</translation>
    </message>
    <message>
        <source>Insufficient funds</source>
        <translation>Nedostatok prostriedkov</translation>
    </message>
    <message>
        <source>Loading block index...</source>
        <translation>Načítavanie zoznamu blokov...</translation>
    </message>
    <message>
        <source>Add a node to connect to and attempt to keep the connection open</source>
        <translation>Pridať nód na pripojenie a pokus o udržanie pripojenia otvoreného</translation>
    </message>
    <message>
        <source>Loading wallet...</source>
        <translation>Načítavam peňaženku...</translation>
    </message>
    <message>
        <source>Cannot downgrade wallet</source>
        <translation>Nie je možné prejsť na nižšiu verziu peňaženky</translation>
    </message>
    <message>
        <source>Cannot write default address</source>
        <translation>Nie je možné zapísať predvolenú adresu.</translation>
    </message>
    <message>
        <source>Rescanning...</source>
        <translation>Nové prehľadávanie...</translation>
    </message>
    <message>
        <source>Done loading</source>
        <translation>Dokončené načítavanie</translation>
    </message>
    <message>
        <source>Error</source>
        <translation>Chyba</translation>
    </message>
</context>
</TS><|MERGE_RESOLUTION|>--- conflicted
+++ resolved
@@ -2197,17 +2197,12 @@
         <translation>Vložte podpisovaciu adresu, správu (uistite sa, že kopírujete ukončenia riadkov, medzery, odrážky, atď. presne) a podpis pod to na overenie adresy. Buďte opatrní a nečítajte ako podpísané viac než je v samotnej podpísanej správe a môžete sa tak vyhnúť podvodu mitm útokom.</translation>
     </message>
     <message>
-<<<<<<< HEAD
+        <source>The Litecoin address the message was signed with</source>
+        <translation>Adresa Litecoin, ktorou bola podpísaná správa</translation>
+    </message>
+    <message>
         <source>Verify the message to ensure it was signed with the specified Litecoin address</source>
         <translation>Overím správy sa uistiť že bola podpísaná označenou Litecoin adresou</translation>
-=======
-        <source>The Bitcoin address the message was signed with</source>
-        <translation>Adresa Bitcoin, ktorou bola podpísaná správa</translation>
-    </message>
-    <message>
-        <source>Verify the message to ensure it was signed with the specified Bitcoin address</source>
-        <translation>Overím správy sa uistiť že bola podpísaná označenou Bitcoin adresou</translation>
->>>>>>> cf5bf554
     </message>
     <message>
         <source>Verify &amp;Message</source>
@@ -2981,29 +2976,24 @@
         <translation>Importuje bloky z externého súboru blk000??.dat</translation>
     </message>
     <message>
-<<<<<<< HEAD
+        <source>Allow JSON-RPC connections from specified source. Valid for &lt;ip&gt; are a single IP (e.g. 1.2.3.4), a network/netmask (e.g. 1.2.3.4/255.255.255.0) or a network/CIDR (e.g. 1.2.3.4/24). This option can be specified multiple times</source>
+        <translation>Povoliť JSON-RPC pripojenia zo zadaného zdroja. Pre &lt;ip&gt; sú platné jednoduché IP (napr. 1.2.3.4), sieť/netmask (napr. 1.2.3.4/255.255.255.0) alebo sieť/CIDR (napr. 1.2.3.4/24). Táto možnosť môže byť zadaná niekoľko krát</translation>
+    </message>
+    <message>
+        <source>An error occurred while setting up the RPC address %s port %u for listening: %s</source>
+        <translation>Pri nastavovaní RPC adresy %s na porte %u pre počúvanie došlo k chybe: %s</translation>
+    </message>
+    <message>
+        <source>Bind to given address and whitelist peers connecting to it. Use [host]:port notation for IPv6</source>
+        <translation>Spojiť s danou adresou a povolenými partnerskými zariadeniami ktoré sa tam pripájajú. Použite zápis [host]:port pre IPv6</translation>
+    </message>
+    <message>
+        <source>Bind to given address to listen for JSON-RPC connections. Use [host]:port notation for IPv6. This option can be specified multiple times (default: bind to all interfaces)</source>
+        <translation>Spojiť s danou adresou pre počúvanie JSON-RPC spojení. Použite zápis [host]:port pre IPv6. Táto možnosť môže byt zadaná niekoľko krát (predvolené: spojiť so všetkými rozhraniami)</translation>
+    </message>
+    <message>
         <source>Cannot obtain a lock on data directory %s. Litecoin Core is probably already running.</source>
         <translation>Neviem uzamknúť data adresár %s. Jadro Litecoin je pravdepodobne už spustené.</translation>
-=======
-        <source>Allow JSON-RPC connections from specified source. Valid for &lt;ip&gt; are a single IP (e.g. 1.2.3.4), a network/netmask (e.g. 1.2.3.4/255.255.255.0) or a network/CIDR (e.g. 1.2.3.4/24). This option can be specified multiple times</source>
-        <translation>Povoliť JSON-RPC pripojenia zo zadaného zdroja. Pre &lt;ip&gt; sú platné jednoduché IP (napr. 1.2.3.4), sieť/netmask (napr. 1.2.3.4/255.255.255.0) alebo sieť/CIDR (napr. 1.2.3.4/24). Táto možnosť môže byť zadaná niekoľko krát</translation>
-    </message>
-    <message>
-        <source>An error occurred while setting up the RPC address %s port %u for listening: %s</source>
-        <translation>Pri nastavovaní RPC adresy %s na porte %u pre počúvanie došlo k chybe: %s</translation>
-    </message>
-    <message>
-        <source>Bind to given address and whitelist peers connecting to it. Use [host]:port notation for IPv6</source>
-        <translation>Spojiť s danou adresou a povolenými partnerskými zariadeniami ktoré sa tam pripájajú. Použite zápis [host]:port pre IPv6</translation>
-    </message>
-    <message>
-        <source>Bind to given address to listen for JSON-RPC connections. Use [host]:port notation for IPv6. This option can be specified multiple times (default: bind to all interfaces)</source>
-        <translation>Spojiť s danou adresou pre počúvanie JSON-RPC spojení. Použite zápis [host]:port pre IPv6. Táto možnosť môže byt zadaná niekoľko krát (predvolené: spojiť so všetkými rozhraniami)</translation>
-    </message>
-    <message>
-        <source>Cannot obtain a lock on data directory %s. Bitcoin Core is probably already running.</source>
-        <translation>Neviem uzamknúť data adresár %s. Jadro Bitcoin je pravdepodobne už spustené.</translation>
->>>>>>> cf5bf554
     </message>
     <message>
         <source>Create new files with system default permissions, instead of umask 077 (only effective with disabled wallet functionality)</source>
@@ -3086,37 +3076,28 @@
         <translation>Pripojiť cez proxy server SOCKS5</translation>
     </message>
     <message>
-<<<<<<< HEAD
+        <source>Copyright (C) 2009-%i The Bitcoin Core Developers</source>
+        <translation>Copyright (C) 2009-%i Vývojári jadra Bitcoin</translation>
+    </message>
+    <message>
+        <source>Could not parse -rpcbind value %s as network address</source>
+        <translation>Nedá sa analyzovať -rpcbind hodnota %s ako sieťová adresa</translation>
+    </message>
+    <message>
         <source>Error loading wallet.dat: Wallet requires newer version of Litecoin Core</source>
         <translation>Chyba pri čítaní wallet.dat: Peňaženka vyžaduje vyššiu verziu Jadra Litecoin</translation>
     </message>
     <message>
+        <source>Error reading from database, shutting down.</source>
+        <translation>Chyba pri načítaní z databázy, ukončuje sa.</translation>
+    </message>
+    <message>
+        <source>Error: Unsupported argument -tor found, use -onion.</source>
+        <translation>Chyba: nájdený nepodporovaný argument -tor, použite -onion.</translation>
+    </message>
+    <message>
         <source>Fee (in LTC/kB) to add to transactions you send (default: %s)</source>
         <translation>Poplatok (v LTC/kB), ktorý sa pridá k transakciám, ktoré odosielate (predvolený: %s)</translation>
-=======
-        <source>Copyright (C) 2009-%i The Bitcoin Core Developers</source>
-        <translation>Copyright (C) 2009-%i Vývojári jadra Bitcoin</translation>
-    </message>
-    <message>
-        <source>Could not parse -rpcbind value %s as network address</source>
-        <translation>Nedá sa analyzovať -rpcbind hodnota %s ako sieťová adresa</translation>
-    </message>
-    <message>
-        <source>Error loading wallet.dat: Wallet requires newer version of Bitcoin Core</source>
-        <translation>Chyba pri čítaní wallet.dat: Peňaženka vyžaduje vyššiu verziu Jadra Bitcoin</translation>
-    </message>
-    <message>
-        <source>Error reading from database, shutting down.</source>
-        <translation>Chyba pri načítaní z databázy, ukončuje sa.</translation>
-    </message>
-    <message>
-        <source>Error: Unsupported argument -tor found, use -onion.</source>
-        <translation>Chyba: nájdený nepodporovaný argument -tor, použite -onion.</translation>
-    </message>
-    <message>
-        <source>Fee (in BTC/kB) to add to transactions you send (default: %s)</source>
-        <translation>Poplatok (v BTC/kB), ktorý sa pridá k transakciám, ktoré odosielate (predvolený: %s)</translation>
->>>>>>> cf5bf554
     </message>
     <message>
         <source>Information</source>
@@ -3135,33 +3116,28 @@
         <translation>Neplatná suma pre -mintxfee=&lt;amount&gt;: '%s'</translation>
     </message>
     <message>
-<<<<<<< HEAD
+        <source>Invalid amount for -paytxfee=&lt;amount&gt;: '%s' (must be at least %s)</source>
+        <translation>Neplatná suma pre -paytxfee=&lt;amount&gt;: '%s' (musí byť aspoň %s)</translation>
+    </message>
+    <message>
+        <source>Invalid netmask specified in -whitelist: '%s'</source>
+        <translation>Nadaná neplatná netmask vo -whitelist: '%s'</translation>
+    </message>
+    <message>
+        <source>Keep at most &lt;n&gt; unconnectable transactions in memory (default: %u)</source>
+        <translation>V pamäti udržiavať najviac &lt;n&gt; nepotvrdených transakcií (predvolené: %u)</translation>
+    </message>
+    <message>
+        <source>Need to specify a port with -whitebind: '%s'</source>
+        <translation>Je potrebné zadať port s -whitebind: '%s'</translation>
+    </message>
+    <message>
+        <source>Node relay options:</source>
+        <translation>Prenosové možnosti uzla:</translation>
+    </message>
+    <message>
         <source>RPC SSL options: (see the Litecoin Wiki for SSL setup instructions)</source>
         <translation>Možnosti RPC SSL: (Pozri v Litecoin Wiki pokyny pre SSL nastavenie)</translation>
-=======
-        <source>Invalid amount for -paytxfee=&lt;amount&gt;: '%s' (must be at least %s)</source>
-        <translation>Neplatná suma pre -paytxfee=&lt;amount&gt;: '%s' (musí byť aspoň %s)</translation>
-    </message>
-    <message>
-        <source>Invalid netmask specified in -whitelist: '%s'</source>
-        <translation>Nadaná neplatná netmask vo -whitelist: '%s'</translation>
-    </message>
-    <message>
-        <source>Keep at most &lt;n&gt; unconnectable transactions in memory (default: %u)</source>
-        <translation>V pamäti udržiavať najviac &lt;n&gt; nepotvrdených transakcií (predvolené: %u)</translation>
-    </message>
-    <message>
-        <source>Need to specify a port with -whitebind: '%s'</source>
-        <translation>Je potrebné zadať port s -whitebind: '%s'</translation>
-    </message>
-    <message>
-        <source>Node relay options:</source>
-        <translation>Prenosové možnosti uzla:</translation>
-    </message>
-    <message>
-        <source>RPC SSL options: (see the Bitcoin Wiki for SSL setup instructions)</source>
-        <translation>Možnosti RPC SSL: (Pozri v Bitcoin Wiki pokyny pre SSL nastavenie)</translation>
->>>>>>> cf5bf554
     </message>
     <message>
         <source>RPC server options:</source>
