--- conflicted
+++ resolved
@@ -70,8 +70,8 @@
         <translation>Това са адресите на получателите на плащания. Винаги проверявайте размера на сумата и адреса на получателя, преди да изпратите монети.</translation>
     </message>
     <message>
-        <source>These are your Bitcoin addresses for receiving payments. It is recommended to use a new receiving address for each transaction.</source>
-        <translation>Това са Вашите Биткойн адреси,благодарение на които ще получавате плащания.Препоръчително е да използвате нови адреси за получаване за всяка транзакция.</translation>
+        <source>These are your Litecoin addresses for receiving payments. It is recommended to use a new receiving address for each transaction.</source>
+        <translation>Това са Вашите Litecoin адреси,благодарение на които ще получавате плащания.Препоръчително е да използвате нови адреси за получаване за всяка транзакция.</translation>
     </message>
     <message>
         <source>Copy &amp;Label</source>
@@ -299,8 +299,8 @@
         <translation>Изпращане към Litecoin адрес</translation>
     </message>
     <message>
-        <source>Modify configuration options for Bitcoin</source>
-        <translation>Променете настройките на Биткойн</translation>
+        <source>Modify configuration options for Litecoin</source>
+        <translation>Променете настройките на Litecoin</translation>
     </message>
     <message>
         <source>Backup wallet to another location</source>
@@ -339,8 +339,8 @@
         <translation>&amp;Получаване</translation>
     </message>
     <message>
-        <source>Show information about Bitcoin Core</source>
-        <translation>Покажете информация за Биткойн ядрото</translation>
+        <source>Show information about Litecoin Core</source>
+        <translation>Покажете информация за Litecoin ядрото</translation>
     </message>
     <message>
         <source>&amp;Show / Hide</source>
@@ -355,12 +355,12 @@
         <translation>Шифроване на личните ключове,които принадлежат на портфейла Ви.</translation>
     </message>
     <message>
-        <source>Sign messages with your Bitcoin addresses to prove you own them</source>
-        <translation>Пишете съобщения със своя Биткойн адрес за да докажете,че е ваш.</translation>
-    </message>
-    <message>
-        <source>Verify messages to ensure they were signed with specified Bitcoin addresses</source>
-        <translation>Потвърждаване на съобщения  за да се знае,че са написани с дадените Биткойн адреси.</translation>
+        <source>Sign messages with your Litecoin addresses to prove you own them</source>
+        <translation>Пишете съобщения със своя Litecoin адрес за да докажете,че е ваш.</translation>
+    </message>
+    <message>
+        <source>Verify messages to ensure they were signed with specified Litecoin addresses</source>
+        <translation>Потвърждаване на съобщения  за да се знае,че са написани с дадените Litecoin адреси.</translation>
     </message>
     <message>
         <source>&amp;File</source>
@@ -379,21 +379,16 @@
         <translation>Раздели</translation>
     </message>
     <message>
-<<<<<<< HEAD
+        <source>Litecoin Core</source>
+        <translation>Litecoin ядро</translation>
+    </message>
+    <message>
+        <source>Request payments (generates QR codes and litecoin: URIs)</source>
+        <translation>Изискване на плащания(генерира QR кодове и litecoin: URIs)</translation>
+    </message>
+    <message>
         <source>&amp;About Litecoin Core</source>
         <translation>&amp;Относно Litecoin Core</translation>
-=======
-        <source>Bitcoin Core</source>
-        <translation>Биткойн ядро</translation>
-    </message>
-    <message>
-        <source>Request payments (generates QR codes and bitcoin: URIs)</source>
-        <translation>Изискване на плащания(генерира QR кодове и биткойн: URIs)</translation>
-    </message>
-    <message>
-        <source>&amp;About Bitcoin Core</source>
-        <translation>&amp;Относно Bitcoin Core</translation>
->>>>>>> 424ae662
     </message>
     <message>
         <source>Show the list of used sending addresses and labels</source>
@@ -408,8 +403,8 @@
         <translation>&amp;Налични команди</translation>
     </message>
     <message>
-        <source>Show the Bitcoin Core help message to get a list with possible Bitcoin command-line options</source>
-        <translation>Покажи помощните съобщения на Биткойн за да видиш наличните и валидни команди</translation>
+        <source>Show the Litecoin Core help message to get a list with possible Litecoin command-line options</source>
+        <translation>Покажи помощните съобщения на Litecoin за да видиш наличните и валидни команди</translation>
     </message>
     <message numerus="yes">
         <source>%n active connection(s) to Litecoin network</source>
@@ -771,8 +766,8 @@
 <context>
     <name>HelpMessageDialog</name>
     <message>
-        <source>Bitcoin Core</source>
-        <translation>Биткойн ядро</translation>
+        <source>Litecoin Core</source>
+        <translation>Litecoin ядро</translation>
     </message>
     <message>
         <source>version</source>
@@ -822,12 +817,12 @@
         <translation>Добре дошли</translation>
     </message>
     <message>
-        <source>Welcome to Bitcoin Core.</source>
-        <translation>Добре дошли в Биткойн ядрото.</translation>
-    </message>
-    <message>
-        <source>As this is the first time the program is launched, you can choose where Bitcoin Core will store its data.</source>
-        <translation>Тъй като това е първото стартиране на програмата можете да изберете къде Биткон ядрото да запази данните си.</translation>
+        <source>Welcome to Litecoin Core.</source>
+        <translation>Добре дошли в Litecoin ядрото.</translation>
+    </message>
+    <message>
+        <source>As this is the first time the program is launched, you can choose where Litecoin Core will store its data.</source>
+        <translation>Тъй като това е първото стартиране на програмата можете да изберете къде Litecoin ядрото да запази данните си.</translation>
     </message>
     <message>
         <source>Use the default data directory</source>
@@ -838,8 +833,8 @@
         <translation>Използване на директория ръчно</translation>
     </message>
     <message>
-        <source>Bitcoin Core</source>
-        <translation>Биткойн ядро</translation>
+        <source>Litecoin Core</source>
+        <translation>Litecoin ядро</translation>
     </message>
     <message>
         <source>Error</source>
@@ -864,17 +859,12 @@
         <translation>&amp;Основни</translation>
     </message>
     <message>
-<<<<<<< HEAD
+        <source>Automatically start Litecoin after logging in to the system.</source>
+        <translation>Автоматично включване на Litecoin след влизане в системата.</translation>
+    </message>
+    <message>
         <source>&amp;Start Litecoin on system login</source>
         <translation>&amp;Пускане на Litecoin при вход в системата</translation>
-=======
-        <source>Automatically start Bitcoin after logging in to the system.</source>
-        <translation>Автоматично включване на Биткойн след влизане в системата.</translation>
-    </message>
-    <message>
-        <source>&amp;Start Bitcoin on system login</source>
-        <translation>&amp;Пускане на Биткоин при вход в системата</translation>
->>>>>>> 424ae662
     </message>
     <message>
         <source>Size of &amp;database cache</source>
@@ -909,25 +899,20 @@
         <translation>Експерт</translation>
     </message>
     <message>
-<<<<<<< HEAD
+        <source>&amp;Spend unconfirmed change</source>
+        <translation>&amp;Похарчете непотвърденото ресто</translation>
+    </message>
+    <message>
         <source>Automatically open the Litecoin client port on the router. This only works when your router supports UPnP and it is enabled.</source>
         <translation>Автоматично отваряне на входящия Litecoin порт. Работи само с рутери поддържащи UPnP.</translation>
-=======
-        <source>&amp;Spend unconfirmed change</source>
-        <translation>&amp;Похарчете непотвърденото ресто</translation>
-    </message>
-    <message>
-        <source>Automatically open the Bitcoin client port on the router. This only works when your router supports UPnP and it is enabled.</source>
-        <translation>Автоматично отваряне на входящия Bitcoin порт. Работи само с рутери поддържащи UPnP.</translation>
->>>>>>> 424ae662
     </message>
     <message>
         <source>Map port using &amp;UPnP</source>
         <translation>Отваряне на входящия порт чрез &amp;UPnP</translation>
     </message>
     <message>
-        <source>Connect to the Bitcoin network through a SOCKS5 proxy.</source>
-        <translation>Свързване с Биткойн мрежата чрез SOCKS5  прокси.</translation>
+        <source>Connect to the Litecoin network through a SOCKS5 proxy.</source>
+        <translation>Свързване с Litecoin мрежата чрез SOCKS5  прокси.</translation>
     </message>
     <message>
         <source>&amp;Connect through SOCKS5 proxy (default proxy):</source>
@@ -1288,9 +1273,6 @@
         <translation>Общо:</translation>
     </message>
     <message>
-<<<<<<< HEAD
-        <source>Open the Litecoin debug log file from the current data directory. This can take a few seconds for large log files.</source>
-=======
         <source>In:</source>
         <translation>Входящи:</translation>
     </message>
@@ -1307,17 +1289,16 @@
         <translation>Лог файл,съдържащ грешките</translation>
     </message>
     <message>
-        <source>Open the Bitcoin debug log file from the current data directory. This can take a few seconds for large log files.</source>
->>>>>>> 424ae662
-        <translation>Отворете Биткой дебъг лог файла от настоящата Data папка. Може да отнеме няколко секунди при по - големи лог файлове.</translation>
+        <source>Open the Litecoin debug log file from the current data directory. This can take a few seconds for large log files.</source>
+        <translation>Отворете Litecoin дебъг лог файла от настоящата Data папка. Може да отнеме няколко секунди при по - големи лог файлове.</translation>
     </message>
     <message>
         <source>Clear console</source>
         <translation>Изчисти конзолата</translation>
     </message>
     <message>
-        <source>Welcome to the Bitcoin RPC console.</source>
-        <translation>Добре дошли в Биткойн RPC конзолата.</translation>
+        <source>Welcome to the Litecoin RPC console.</source>
+        <translation>Добре дошли в Litecoin RPC конзолата.</translation>
     </message>
     <message>
         <source>Use up and down arrows to navigate history, and &lt;b&gt;Ctrl-L&lt;/b&gt; to clear screen.</source>
@@ -1644,8 +1625,8 @@
         <translation>Платете минималната такса от %1</translation>
     </message>
     <message>
-        <source>Warning: Invalid Bitcoin address</source>
-        <translation>Внимание: Невалиден Биткойн адрес</translation>
+        <source>Warning: Invalid Litecoin address</source>
+        <translation>Внимание: Невалиден Litecoin адрес</translation>
     </message>
     <message>
         <source>(no label)</source>
@@ -1722,8 +1703,8 @@
 <context>
     <name>ShutdownWindow</name>
     <message>
-        <source>Bitcoin Core is shutting down...</source>
-        <translation>Биткойн ядрото се изключва...</translation>
+        <source>Litecoin Core is shutting down...</source>
+        <translation>Litecoin ядрото се изключва...</translation>
     </message>
     <message>
         <source>Do not shut down the computer until this window disappears.</source>
@@ -1852,8 +1833,8 @@
 <context>
     <name>SplashScreen</name>
     <message>
-        <source>Bitcoin Core</source>
-        <translation>Биткойн ядро</translation>
+        <source>Litecoin Core</source>
+        <translation>Litecoin ядро</translation>
     </message>
     <message>
         <source>The Bitcoin Core developers</source>
