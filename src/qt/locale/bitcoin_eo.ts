<TS language="eo" version="2.1">
<context>
    <name>AddressBookPage</name>
    <message>
        <source>Right-click to edit address or label</source>
        <translation>Dekstre-klaku por redakti adreson aŭ etikedon</translation>
    </message>
    <message>
        <source>Create a new address</source>
        <translation>Krei novan adreson</translation>
    </message>
    <message>
        <source>&amp;New</source>
        <translation>&amp;Nova</translation>
    </message>
    <message>
        <source>Copy the currently selected address to the system clipboard</source>
        <translation>Kopii elektitan adreson al la tondejo</translation>
    </message>
    <message>
        <source>&amp;Copy</source>
        <translation>&amp;Kopii</translation>
    </message>
    <message>
        <source>C&amp;lose</source>
        <translation>&amp;Fermi</translation>
    </message>
    <message>
        <source>&amp;Copy Address</source>
        <translation>&amp;Kopii Adreson</translation>
    </message>
    <message>
        <source>Delete the currently selected address from the list</source>
        <translation>Forigi la elektitan adreson el la listo</translation>
    </message>
    <message>
        <source>Export the data in the current tab to a file</source>
        <translation>Eksporti al dosiero la datumojn el la aktuala langeto</translation>
    </message>
    <message>
        <source>&amp;Export</source>
        <translation>&amp;Eksporti</translation>
    </message>
    <message>
        <source>&amp;Delete</source>
        <translation>&amp;Forigi</translation>
    </message>
    <message>
        <source>Choose the address to send coins to</source>
        <translation>Elektu la alsendotan adreson</translation>
    </message>
    <message>
        <source>Choose the address to receive coins with</source>
        <translation>Elektu la ricevontan adreson</translation>
    </message>
    <message>
        <source>C&amp;hoose</source>
        <translation>&amp;Elekti</translation>
    </message>
    <message>
        <source>Sending addresses</source>
        <translation>Sendaj adresoj</translation>
    </message>
    <message>
        <source>Receiving addresses</source>
        <translation>Ricevaj adresoj</translation>
    </message>
    <message>
        <source>These are your Litecoin addresses for sending payments. Always check the amount and the receiving address before sending coins.</source>
        <translation>Jen viaj Bitmon-adresoj por sendi pagojn. Zorge kontrolu la sumon kaj la alsendan adreson antaŭ ol sendi.</translation>
    </message>
    <message>
        <source>These are your Litecoin addresses for receiving payments. It is recommended to use a new receiving address for each transaction.</source>
        <translation>Jen viaj bitmonaj adresoj por ricevi pagojn. Estas konsilinde uzi apartan ricevan adreson por ĉiu transakcio.</translation>
    </message>
    <message>
        <source>Copy &amp;Label</source>
        <translation>Kopii &amp;Etikedon</translation>
    </message>
    <message>
        <source>&amp;Edit</source>
        <translation>&amp;Redakti</translation>
    </message>
    <message>
        <source>Export Address List</source>
        <translation>Eksporti Adresliston</translation>
    </message>
    <message>
        <source>Comma separated file (*.csv)</source>
        <translation>Perkome disigita dosiero (*.csv)</translation>
    </message>
    <message>
        <source>Exporting Failed</source>
        <translation>ekspotado malsukcesinta</translation>
    </message>
    <message>
        <source>There was an error trying to save the address list to %1. Please try again.</source>
        <translation>Okazis eraron dum konservo de adreslisto al %1. Bonvolu provi denove.</translation>
    </message>
</context>
<context>
    <name>AddressTableModel</name>
    <message>
        <source>Label</source>
        <translation>Etikedo</translation>
    </message>
    <message>
        <source>Address</source>
        <translation>Adreso</translation>
    </message>
    <message>
        <source>(no label)</source>
        <translation>(neniu etikedo)</translation>
    </message>
</context>
<context>
    <name>AskPassphraseDialog</name>
    <message>
        <source>Passphrase Dialog</source>
        <translation>Dialogo pri pasfrazo</translation>
    </message>
    <message>
        <source>Enter passphrase</source>
        <translation>Enigu pasfrazon</translation>
    </message>
    <message>
        <source>New passphrase</source>
        <translation>Nova pasfrazo</translation>
    </message>
    <message>
        <source>Repeat new passphrase</source>
        <translation>Ripetu la novan pasfrazon</translation>
    </message>
    <message>
        <source>Encrypt wallet</source>
        <translation>Ĉifri la monujon</translation>
    </message>
    <message>
        <source>This operation needs your wallet passphrase to unlock the wallet.</source>
        <translation>Ĉi tiu operacio bezonas vian monujan pasfrazon, por malŝlosi la monujon.</translation>
    </message>
    <message>
        <source>Unlock wallet</source>
        <translation>Malŝlosi la monujon</translation>
    </message>
    <message>
        <source>This operation needs your wallet passphrase to decrypt the wallet.</source>
        <translation>Ĉi tiu operacio bezonas vian monujan pasfrazon, por malĉifri la monujon.</translation>
    </message>
    <message>
        <source>Decrypt wallet</source>
        <translation>Malĉifri la monujon</translation>
    </message>
    <message>
        <source>Change passphrase</source>
        <translation>Ŝanĝi la pasfrazon</translation>
    </message>
    <message>
        <source>Enter the old and new passphrase to the wallet.</source>
        <translation>Tajpu la malnovan kaj novan monujajn pasfrazojn.</translation>
    </message>
    <message>
        <source>Confirm wallet encryption</source>
        <translation>Konfirmo de ĉifrado de la monujo</translation>
    </message>
    <message>
        <source>Warning: If you encrypt your wallet and lose your passphrase, you will &lt;b&gt;LOSE ALL OF YOUR LITECOINS&lt;/b&gt;!</source>
        <translation>Atentu! Se vi ĉifras vian monujon kaj perdas la pasfrazon, vi &lt;b&gt;PERDOS LA TUTON DE VIA BITMONO&lt;b&gt;!</translation>
    </message>
    <message>
        <source>Are you sure you wish to encrypt your wallet?</source>
        <translation>Ĉu vi certas, ke vi volas ĉifri la monujon?</translation>
    </message>
    <message>
        <source>IMPORTANT: Any previous backups you have made of your wallet file should be replaced with the newly generated, encrypted wallet file. For security reasons, previous backups of the unencrypted wallet file will become useless as soon as you start using the new, encrypted wallet.</source>
        <translation>GRAVE: antaŭaj sekur-kopioj de via monujo-dosiero estas forigindaj kiam vi havas nove kreitan ĉifritan monujo-dosieron. Pro sekureco, antaŭaj kopioj de la neĉifrita dosiero ne plu funkcios tuj kiam vi ekuzos la novan ĉifritan dosieron.</translation>
    </message>
    <message>
        <source>Warning: The Caps Lock key is on!</source>
        <translation>Atentu: la majuskla baskulo estas ŝaltita!</translation>
    </message>
    <message>
        <source>Wallet encrypted</source>
        <translation>La monujo estas ĉifrita</translation>
    </message>
    <message>
        <source>Litecoin will close now to finish the encryption process. Remember that encrypting your wallet cannot fully protect your litecoins from being stolen by malware infecting your computer.</source>
        <translation>Bitmono nun fermiĝos por fini la ĉifradon. Memoru, ke eĉ ĉifrado ne protektas kontraŭ ĉiu atako, ekz. se viruso infektus vian komputilon.</translation>
    </message>
    <message>
        <source>Wallet encryption failed</source>
        <translation>Ĉifrado de la monujo fiaskis</translation>
    </message>
    <message>
        <source>Wallet encryption failed due to an internal error. Your wallet was not encrypted.</source>
        <translation>Ĉifrado de monujo fiaskis pro interna eraro. Via monujo ne estas ĉifrita.</translation>
    </message>
    <message>
        <source>The supplied passphrases do not match.</source>
        <translation>La pasfrazoj entajpitaj ne samas.</translation>
    </message>
    <message>
        <source>Wallet unlock failed</source>
        <translation>Malŝloso de la monujo fiaskis</translation>
    </message>
    <message>
        <source>The passphrase entered for the wallet decryption was incorrect.</source>
        <translation>La pasfrazo enigita por ĉifrado de monujo ne ĝustas.</translation>
    </message>
    <message>
        <source>Wallet decryption failed</source>
        <translation>Malĉifrado de la monujo fiaskis</translation>
    </message>
    <message>
        <source>Wallet passphrase was successfully changed.</source>
        <translation>Vi sukcese ŝanĝis la pasfrazon de la monujo.</translation>
    </message>
</context>
<context>
    <name>BitcoinGUI</name>
    <message>
        <source>Sign &amp;message...</source>
        <translation>Subskribi &amp;mesaĝon...</translation>
    </message>
    <message>
        <source>Synchronizing with network...</source>
        <translation>Sinkronigante kun reto...</translation>
    </message>
    <message>
        <source>&amp;Overview</source>
        <translation>&amp;Superrigardo</translation>
    </message>
    <message>
        <source>Node</source>
        <translation>Nodo</translation>
    </message>
    <message>
        <source>Show general overview of wallet</source>
        <translation>Vidigi ĝeneralan superrigardon de la monujo</translation>
    </message>
    <message>
        <source>&amp;Transactions</source>
        <translation>&amp;Transakcioj</translation>
    </message>
    <message>
        <source>Browse transaction history</source>
        <translation>Esplori historion de transakcioj</translation>
    </message>
    <message>
        <source>E&amp;xit</source>
        <translation>&amp;Eliri</translation>
    </message>
    <message>
        <source>Quit application</source>
        <translation>Eliri la aplikaĵon</translation>
    </message>
    <message>
        <source>About &amp;Qt</source>
        <translation>Pri &amp;Qt</translation>
    </message>
    <message>
        <source>Show information about Qt</source>
        <translation>Vidigi informojn pri Qt</translation>
    </message>
    <message>
        <source>&amp;Options...</source>
        <translation>&amp;Agordoj...</translation>
    </message>
    <message>
        <source>&amp;Encrypt Wallet...</source>
        <translation>Ĉifri &amp;Monujon...</translation>
    </message>
    <message>
        <source>&amp;Backup Wallet...</source>
        <translation>&amp;Krei sekurkopion de la monujo...</translation>
    </message>
    <message>
        <source>&amp;Change Passphrase...</source>
        <translation>Ŝanĝi &amp;Pasfrazon...</translation>
    </message>
    <message>
        <source>&amp;Sending addresses...</source>
        <translation>&amp;Sendaj adresoj...</translation>
    </message>
    <message>
        <source>&amp;Receiving addresses...</source>
        <translation>&amp;Ricevaj adresoj...</translation>
    </message>
    <message>
        <source>Open &amp;URI...</source>
        <translation>Malfermi &amp;URI-on...</translation>
    </message>
    <message>
        <source>Litecoin Core client</source>
        <translation>kliento de bitmon-kerno</translation>
    </message>
    <message>
        <source>Importing blocks from disk...</source>
        <translation>Importado de blokoj el disko...</translation>
    </message>
    <message>
        <source>Reindexing blocks on disk...</source>
        <translation>Reindeksado de blokoj sur disko...</translation>
    </message>
    <message>
        <source>Send coins to a Litecoin address</source>
        <translation>Sendi monon al Bitmon-adreso</translation>
    </message>
    <message>
        <source>Modify configuration options for Litecoin</source>
        <translation>Modifi agordaĵojn por Bitmono</translation>
    </message>
    <message>
        <source>Backup wallet to another location</source>
        <translation>Krei alilokan sekurkopion de monujo</translation>
    </message>
    <message>
        <source>Change the passphrase used for wallet encryption</source>
        <translation>Ŝanĝi la pasfrazon por ĉifri la monujon</translation>
    </message>
    <message>
        <source>&amp;Debug window</source>
        <translation>Sen&amp;cimiga fenestro</translation>
    </message>
    <message>
        <source>Open debugging and diagnostic console</source>
        <translation>Malfermi konzolon de sencimigo kaj diagnozo</translation>
    </message>
    <message>
        <source>&amp;Verify message...</source>
        <translation>&amp;Kontroli mesaĝon...</translation>
    </message>
    <message>
        <source>Litecoin</source>
        <translation>Bitmono</translation>
    </message>
    <message>
        <source>Wallet</source>
        <translation>Monujo</translation>
    </message>
    <message>
        <source>&amp;Send</source>
        <translation>&amp;Sendi</translation>
    </message>
    <message>
        <source>&amp;Receive</source>
        <translation>&amp;Ricevi</translation>
    </message>
    <message>
        <source>Show information about Bitcoin Core</source>
        <translation>Vidigi informon pri Bitmona Kerno</translation>
    </message>
    <message>
        <source>&amp;Show / Hide</source>
        <translation>&amp;Montri / Kaŝi</translation>
    </message>
    <message>
        <source>Show or hide the main Window</source>
        <translation>Montri aŭ kaŝi la ĉefan fenestron</translation>
    </message>
    <message>
        <source>Encrypt the private keys that belong to your wallet</source>
        <translation>Ĉifri la privatajn ŝlosilojn de via monujo</translation>
    </message>
    <message>
        <source>Sign messages with your Litecoin addresses to prove you own them</source>
        <translation>Subskribi mesaĝojn per via Bitmon-adresoj por pravigi, ke vi estas la posedanto</translation>
    </message>
    <message>
        <source>Verify messages to ensure they were signed with specified Litecoin addresses</source>
        <translation>Kontroli mesaĝojn por kontroli ĉu ili estas subskribitaj per specifaj Bitmon-adresoj</translation>
    </message>
    <message>
        <source>&amp;File</source>
        <translation>&amp;Dosiero</translation>
    </message>
    <message>
        <source>&amp;Settings</source>
        <translation>&amp;Agordoj</translation>
    </message>
    <message>
        <source>&amp;Help</source>
        <translation>&amp;Helpo</translation>
    </message>
    <message>
        <source>Tabs toolbar</source>
        <translation>Langeto-breto</translation>
    </message>
    <message>
        <source>Litecoin Core</source>
        <translation>Kerno de Bitmono</translation>
    </message>
    <message>
        <source>Request payments (generates QR codes and litecoin: URIs)</source>
        <translation>Peti pagon (kreas QR-kodojn kaj URI-ojn kun prefikso litecoin:)</translation>
    </message>
    <message>
        <source>&amp;About Litecoin Core</source>
        <translation>&amp;Pri la Bitmona Kerno</translation>
    </message>
    <message>
        <source>Show the list of used sending addresses and labels</source>
        <translation>Vidigi la liston de uzitaj sendaj adresoj kaj etikedoj</translation>
    </message>
    <message>
        <source>Show the list of used receiving addresses and labels</source>
        <translation>Vidigi la liston de uzitaj ricevaj adresoj kaj etikedoj</translation>
    </message>
    <message>
        <source>Open a litecoin: URI or payment request</source>
        <translation>Malfermi litecoin:-URI-on aŭ pagpeton</translation>
    </message>
    <message>
        <source>&amp;Command-line options</source>
        <translation>&amp;Komandliniaj agordaĵoj</translation>
    </message>
    <message numerus="yes">
        <source>%n active connection(s) to Litecoin network</source>
        <translation><numerusform>%n aktiva konekto al la bitmona reto</numerusform><numerusform>%n aktivaj konektoj al la bitmona reto</numerusform></translation>
    </message>
    <message>
        <source>No block source available...</source>
        <translation>Neniu fonto de blokoj trovebla...</translation>
    </message>
    <message numerus="yes">
        <source>%n hour(s)</source>
        <translation><numerusform>%n horo</numerusform><numerusform>%n horoj</numerusform></translation>
    </message>
    <message numerus="yes">
        <source>%n day(s)</source>
        <translation><numerusform>%n tago</numerusform><numerusform>%n tagoj</numerusform></translation>
    </message>
    <message numerus="yes">
        <source>%n week(s)</source>
        <translation><numerusform>%n semajno</numerusform><numerusform>%n semajnoj</numerusform></translation>
    </message>
    <message>
        <source>%1 and %2</source>
        <translation>%1 kaj %2</translation>
    </message>
    <message numerus="yes">
        <source>%n year(s)</source>
        <translation><numerusform>%n jaro</numerusform><numerusform>%n jaroj</numerusform></translation>
    </message>
    <message>
        <source>%1 behind</source>
        <translation>mankas %1</translation>
    </message>
    <message>
        <source>Last received block was generated %1 ago.</source>
        <translation>Lasta ricevita bloko kreiĝis antaŭ %1.</translation>
    </message>
    <message>
        <source>Transactions after this will not yet be visible.</source>
        <translation>Transakcioj por tio ankoraŭ ne videblas.</translation>
    </message>
    <message>
        <source>Error</source>
        <translation>Eraro</translation>
    </message>
    <message>
        <source>Warning</source>
        <translation>Averto</translation>
    </message>
    <message>
        <source>Information</source>
        <translation>Informoj</translation>
    </message>
    <message>
        <source>Up to date</source>
        <translation>Ĝisdata</translation>
    </message>
    <message>
        <source>Catching up...</source>
        <translation>Ĝisdatigante...</translation>
    </message>
    <message>
        <source>Sent transaction</source>
        <translation>Sendita transakcio</translation>
    </message>
    <message>
        <source>Incoming transaction</source>
        <translation>Envenanta transakcio</translation>
    </message>
    <message>
        <source>Date: %1
Amount: %2
Type: %3
Address: %4
</source>
        <translation>Dato: %1
Sumo: %2
Tipo: %3
Adreso: %4
</translation>
    </message>
    <message>
        <source>Wallet is &lt;b&gt;encrypted&lt;/b&gt; and currently &lt;b&gt;unlocked&lt;/b&gt;</source>
        <translation>Monujo estas &lt;b&gt;ĉifrita&lt;/b&gt; kaj aktuale &lt;b&gt;malŝlosita&lt;/b&gt;</translation>
    </message>
    <message>
        <source>Wallet is &lt;b&gt;encrypted&lt;/b&gt; and currently &lt;b&gt;locked&lt;/b&gt;</source>
        <translation>Monujo estas &lt;b&gt;ĉifrita&lt;/b&gt; kaj aktuale &lt;b&gt;ŝlosita&lt;/b&gt;</translation>
    </message>
</context>
<context>
    <name>ClientModel</name>
    <message>
        <source>Network Alert</source>
        <translation>Reta Averto</translation>
    </message>
</context>
<context>
    <name>CoinControlDialog</name>
    <message>
        <source>Quantity:</source>
        <translation>Kvanto:</translation>
    </message>
    <message>
        <source>Bytes:</source>
        <translation>Bajtoj:</translation>
    </message>
    <message>
        <source>Amount:</source>
        <translation>Sumo:</translation>
    </message>
    <message>
        <source>Priority:</source>
        <translation>Prioritato:</translation>
    </message>
    <message>
        <source>Fee:</source>
        <translation>Krompago:</translation>
    </message>
    <message>
        <source>Dust:</source>
        <translation>Polvo:</translation>
    </message>
    <message>
        <source>After Fee:</source>
        <translation>Post krompago:</translation>
    </message>
    <message>
        <source>Change:</source>
        <translation>Restmono:</translation>
    </message>
    <message>
        <source>(un)select all</source>
        <translation>(mal)elekti ĉion</translation>
    </message>
    <message>
        <source>Tree mode</source>
        <translation>Arboreĝimo</translation>
    </message>
    <message>
        <source>List mode</source>
        <translation>Listreĝimo</translation>
    </message>
    <message>
        <source>Amount</source>
        <translation>Sumo</translation>
    </message>
    <message>
        <source>Received with label</source>
        <translation>Ricevita kun etikedo</translation>
    </message>
    <message>
        <source>Received with address</source>
        <translation>Ricevita kun adreso</translation>
    </message>
    <message>
        <source>Date</source>
        <translation>Dato</translation>
    </message>
    <message>
        <source>Confirmations</source>
        <translation>Konfirmoj</translation>
    </message>
    <message>
        <source>Confirmed</source>
        <translation>Konfirmita</translation>
    </message>
    <message>
        <source>Priority</source>
        <translation>Prioritato</translation>
    </message>
    <message>
        <source>Copy address</source>
        <translation>Kopii adreson</translation>
    </message>
    <message>
        <source>Copy label</source>
        <translation>Kopii etikedon</translation>
    </message>
    <message>
        <source>Copy amount</source>
        <translation>Kopii sumon</translation>
    </message>
    <message>
        <source>Copy transaction ID</source>
        <translation>Kopii transakcian ID-on</translation>
    </message>
    <message>
        <source>Lock unspent</source>
        <translation>Ŝlosi la neelspezitajn</translation>
    </message>
    <message>
        <source>Unlock unspent</source>
        <translation>Malŝlosi la neelspezitajn</translation>
    </message>
    <message>
        <source>Copy quantity</source>
        <translation>Kopii kvanton</translation>
    </message>
    <message>
        <source>Copy fee</source>
        <translation>Kopii krompagon</translation>
    </message>
    <message>
        <source>Copy after fee</source>
        <translation>Kopii post krompago</translation>
    </message>
    <message>
        <source>Copy bytes</source>
        <translation>Kopii bajtojn</translation>
    </message>
    <message>
        <source>Copy priority</source>
        <translation>Kopii prioritaton</translation>
    </message>
    <message>
        <source>Copy dust</source>
        <translation>Kopii polvon</translation>
    </message>
    <message>
        <source>Copy change</source>
        <translation>Kopii restmonon</translation>
    </message>
    <message>
        <source>highest</source>
        <translation>plej alta</translation>
    </message>
    <message>
        <source>higher</source>
        <translation>pli alta</translation>
    </message>
    <message>
        <source>high</source>
        <translation>alta</translation>
    </message>
    <message>
        <source>medium-high</source>
        <translation>mezalta</translation>
    </message>
    <message>
        <source>medium</source>
        <translation>meza</translation>
    </message>
    <message>
        <source>low-medium</source>
        <translation>mezmalalta</translation>
    </message>
    <message>
        <source>low</source>
        <translation>malalta</translation>
    </message>
    <message>
        <source>lower</source>
        <translation>pli malalta</translation>
    </message>
    <message>
        <source>lowest</source>
        <translation>plej malalta</translation>
    </message>
    <message>
        <source>(%1 locked)</source>
        <translation>(%1 ŝlosita)</translation>
    </message>
    <message>
        <source>none</source>
        <translation>neniu</translation>
    </message>
    <message>
        <source>yes</source>
        <translation>jes</translation>
    </message>
    <message>
        <source>no</source>
        <translation>ne</translation>
    </message>
    <message>
        <source>This label turns red, if the transaction size is greater than 1000 bytes.</source>
        <translation>Tiu ĉi etikedo ruĝiĝas se la grando de la transakcio estas pli ol 1000 bajtoj.</translation>
    </message>
    <message>
        <source>This means a fee of at least %1 per kB is required.</source>
        <translation>Tio signifas, ke krompago de almenaŭ po %1 por ĉiu kB estas deviga.</translation>
    </message>
    <message>
        <source>Can vary +/- 1 byte per input.</source>
        <translation>Povas varii po +/- 1 bajton por ĉiu enigo.</translation>
    </message>
    <message>
        <source>Transactions with higher priority are more likely to get included into a block.</source>
        <translation>Transakcioj kun pli alta prioritato havas pli altan ŝancon inkluziviĝi en bloko.</translation>
    </message>
    <message>
        <source>This label turns red, if any recipient receives an amount smaller than %1.</source>
        <translation>Tiu ĉi etikedo ruĝiĝas se iu ajn ricevonto ricevos sumon malpli ol %1.</translation>
    </message>
    <message>
        <source>(no label)</source>
        <translation>(neniu etikedo)</translation>
    </message>
    <message>
        <source>change from %1 (%2)</source>
        <translation>restmono de %1 (%2)</translation>
    </message>
    <message>
        <source>(change)</source>
        <translation>(restmono)</translation>
    </message>
</context>
<context>
    <name>EditAddressDialog</name>
    <message>
        <source>Edit Address</source>
        <translation>Redakti Adreson</translation>
    </message>
    <message>
        <source>&amp;Label</source>
        <translation>&amp;Etikedo</translation>
    </message>
    <message>
        <source>The label associated with this address list entry</source>
        <translation>La etikedo ligita al tiu ĉi adreslistero</translation>
    </message>
    <message>
        <source>The address associated with this address list entry. This can only be modified for sending addresses.</source>
        <translation>La adreso ligita al tiu ĉi adreslistero. Eblas modifi tion nur por sendaj adresoj.</translation>
    </message>
    <message>
        <source>&amp;Address</source>
        <translation>&amp;Adreso</translation>
    </message>
    <message>
        <source>New receiving address</source>
        <translation>Nova adreso por ricevi</translation>
    </message>
    <message>
        <source>New sending address</source>
        <translation>Nova adreso por sendi</translation>
    </message>
    <message>
        <source>Edit receiving address</source>
        <translation>Redakti adreson por ricevi</translation>
    </message>
    <message>
        <source>Edit sending address</source>
        <translation>Redakti adreson por sendi</translation>
    </message>
    <message>
        <source>The entered address "%1" is already in the address book.</source>
        <translation>La adreso enigita "%1" jam ekzistas en la adresaro.</translation>
    </message>
    <message>
        <source>The entered address "%1" is not a valid Litecoin address.</source>
        <translation>La adreso enigita "%1" ne estas valida Bitmon-adreso.</translation>
    </message>
    <message>
        <source>Could not unlock wallet.</source>
        <translation>Ne eblis malŝlosi monujon.</translation>
    </message>
    <message>
        <source>New key generation failed.</source>
        <translation>Fiaskis kreo de nova ŝlosilo.</translation>
    </message>
</context>
<context>
    <name>FreespaceChecker</name>
    <message>
        <source>A new data directory will be created.</source>
        <translation>Kreiĝos nova dosierujo por la datumoj.</translation>
    </message>
    <message>
        <source>name</source>
        <translation>nomo</translation>
    </message>
    <message>
        <source>Directory already exists. Add %1 if you intend to create a new directory here.</source>
        <translation>Tiu dosierujo jam ekzistas. Aldonu %1 si vi volas krei novan dosierujon ĉi tie.</translation>
    </message>
    <message>
        <source>Path already exists, and is not a directory.</source>
        <translation>Vojo jam ekzistas, kaj ne estas dosierujo.</translation>
    </message>
    <message>
        <source>Cannot create data directory here.</source>
        <translation>Ne eblas krei dosierujon por datumoj ĉi tie.</translation>
    </message>
</context>
<context>
    <name>HelpMessageDialog</name>
    <message>
        <source>Litecoin Core</source>
        <translation>Kerno de Bitmono</translation>
    </message>
    <message>
        <source>version</source>
        <translation>versio</translation>
    </message>
    <message>
        <source>About Litecoin Core</source>
        <translation>Pri la Bitmona Kerno</translation>
    </message>
    <message>
        <source>Command-line options</source>
        <translation>Komandliniaj agordaĵoj</translation>
    </message>
    <message>
        <source>Usage:</source>
        <translation>Uzado:</translation>
    </message>
    <message>
        <source>command-line options</source>
        <translation>komandliniaj agordaĵoj</translation>
    </message>
    <message>
        <source>UI options</source>
        <translation>UI-agordaĵoj</translation>
    </message>
    <message>
        <source>Set language, for example "de_DE" (default: system locale)</source>
        <translation>Agordi lingvon, ekzemple "de_DE" (defaŭlte: tiu de la sistemo)</translation>
    </message>
    <message>
        <source>Start minimized</source>
        <translation>Lanĉiĝi plejete</translation>
    </message>
    <message>
        <source>Show splash screen on startup (default: 1)</source>
        <translation>Montri salutŝildon dum lanĉo (defaŭlte: 1)</translation>
    </message>
    <message>
        <source>Choose data directory on startup (default: 0)</source>
        <translation>Elekti dosierujon por datumoj dum lanĉo (defaŭlte: 0)</translation>
    </message>
</context>
<context>
    <name>Intro</name>
    <message>
        <source>Welcome</source>
        <translation>Bonvenon</translation>
    </message>
    <message>
        <source>Welcome to Litecoin Core.</source>
        <translation>Bonvenon al la bitmona kerno, Litecoin Core.</translation>
    </message>
    <message>
        <source>As this is the first time the program is launched, you can choose where Litecoin Core will store its data.</source>
        <translation>Dum tiu ĉi unua uzo de la programo, vi povas elekti lokon, kie Litecoin Core stokos siajn datumojn.</translation>
    </message>
    <message>
        <source>Litecoin Core will download and store a copy of the Litecoin block chain. At least %1GB of data will be stored in this directory, and it will grow over time. The wallet will also be stored in this directory.</source>
        <translation>Litecoin Core elŝutos kaj konservos kopion de la bitmona blokĉeno. Almenaŭ %1GB da datumoj konserviĝos en tiu loko, kaj tio poiome kreskos. Ankaŭ via monujo konserviĝos en tiu dosierujo.</translation>
    </message>
    <message>
        <source>Use the default data directory</source>
        <translation>Uzi la defaŭltan dosierujon por datumoj</translation>
    </message>
    <message>
        <source>Use a custom data directory:</source>
        <translation>Uzi alian dosierujon por datumoj:</translation>
    </message>
    <message>
        <source>Litecoin Core</source>
        <translation>Kerno de Bitmono</translation>
    </message>
    <message>
        <source>Error</source>
        <translation>Eraro</translation>
    </message>
    </context>
<context>
    <name>OpenURIDialog</name>
    <message>
        <source>Open URI</source>
        <translation>Malfermi URI-on</translation>
    </message>
    <message>
        <source>Open payment request from URI or file</source>
        <translation>Malfermi pagpeton el URI aŭ dosiero</translation>
    </message>
    <message>
        <source>URI:</source>
        <translation>URI:</translation>
    </message>
    <message>
        <source>Select payment request file</source>
        <translation>Elektu la dosieron de la pagpeto</translation>
    </message>
    <message>
        <source>Select payment request file to open</source>
        <translation>Elektu la malfermotan dosieron de la pagpeto</translation>
    </message>
</context>
<context>
    <name>OptionsDialog</name>
    <message>
        <source>Options</source>
        <translation>Agordaĵoj</translation>
    </message>
    <message>
        <source>&amp;Main</source>
        <translation>Ĉ&amp;efa</translation>
    </message>
    <message>
        <source>Automatically start Litecoin after logging in to the system.</source>
        <translation>Aŭtomate lanĉi Bitmonon post ensaluto al la sistemo.</translation>
    </message>
    <message>
        <source>&amp;Start Litecoin on system login</source>
        <translation>&amp;Lanĉi Bitmonon tuj post ensaluto al la sistemo</translation>
    </message>
    <message>
        <source>Size of &amp;database cache</source>
        <translation>Dosiergrando de &amp;datumbasa kaŝmemoro</translation>
    </message>
    <message>
        <source>MB</source>
        <translation>MB</translation>
    </message>
    <message>
        <source>Reset all client options to default.</source>
        <translation>Reagordi ĉion al defaŭlataj valoroj.</translation>
    </message>
    <message>
        <source>&amp;Reset Options</source>
        <translation>&amp;Rekomenci agordadon</translation>
    </message>
    <message>
        <source>&amp;Network</source>
        <translation>&amp;Reto</translation>
    </message>
    <message>
<<<<<<< HEAD
        <source>Automatically open the Litecoin client port on the router. This only works when your router supports UPnP and it is enabled.</source>
=======
        <source>Expert</source>
        <translation>Fakulo</translation>
    </message>
    <message>
        <source>Automatically open the Bitcoin client port on the router. This only works when your router supports UPnP and it is enabled.</source>
>>>>>>> cf5bf554
        <translation>Aŭtomate malfermi la kursilan pordon por Bitmono. Tio funkcias nur se via kursilo havas la UPnP-funkcion, kaj se tiu ĉi estas ŝaltita.</translation>
    </message>
    <message>
        <source>Map port using &amp;UPnP</source>
        <translation>Mapigi pordon per &amp;UPnP</translation>
    </message>
    <message>
        <source>Proxy &amp;IP:</source>
        <translation>Prokurila &amp;IP:</translation>
    </message>
    <message>
        <source>&amp;Port:</source>
        <translation>&amp;Pordo:</translation>
    </message>
    <message>
        <source>Port of the proxy (e.g. 9050)</source>
        <translation>la pordo de la prokurilo (ekz. 9050)</translation>
    </message>
    <message>
        <source>&amp;Window</source>
        <translation>&amp;Fenestro</translation>
    </message>
    <message>
        <source>Show only a tray icon after minimizing the window.</source>
        <translation>Montri nur sistempletan piktogramon post minimumigo de la fenestro.</translation>
    </message>
    <message>
        <source>&amp;Minimize to the tray instead of the taskbar</source>
        <translation>&amp;Minimumigi al la sistempleto anstataŭ al la taskopleto</translation>
    </message>
    <message>
        <source>Minimize instead of exit the application when the window is closed. When this option is enabled, the application will be closed only after selecting Quit in the menu.</source>
        <translation>Minimumigi la aplikaĵon anstataŭ eliri kaj ĉesi kiam la fenestro estas fermita. Se tiu ĉi estas agordita, la aplikaĵo ĉesas nur kiam oni elektas "Eliri" el la menuo.</translation>
    </message>
    <message>
        <source>M&amp;inimize on close</source>
        <translation>M&amp;inimumigi je fermo</translation>
    </message>
    <message>
        <source>&amp;Display</source>
        <translation>&amp;Aspekto</translation>
    </message>
    <message>
        <source>User Interface &amp;language:</source>
        <translation>&amp;Lingvo de la fasado:</translation>
    </message>
    <message>
        <source>The user interface language can be set here. This setting will take effect after restarting Litecoin.</source>
        <translation>Vi povas elekti la lingvon uzata en la aplikaĵo ĉi tie. Tiu ekefikos nur post relanĉo de Bitmono.</translation>
    </message>
    <message>
        <source>&amp;Unit to show amounts in:</source>
        <translation>&amp;Unuo por vidigi sumojn:</translation>
    </message>
    <message>
        <source>Choose the default subdivision unit to show in the interface and when sending coins.</source>
        <translation>Elekti la defaŭltan manieron por montri bitmonajn sumojn en la interfaco, kaj kiam vi sendos bitmonon.</translation>
    </message>
    <message>
        <source>Whether to show coin control features or not.</source>
        <translation>Ĉu montri detalan adres-regilon, aŭ ne.</translation>
    </message>
    <message>
        <source>&amp;OK</source>
        <translation>&amp;Bone</translation>
    </message>
    <message>
        <source>&amp;Cancel</source>
        <translation>&amp;Nuligi</translation>
    </message>
    <message>
        <source>default</source>
        <translation>defaŭlta</translation>
    </message>
    <message>
        <source>none</source>
        <translation>neniu</translation>
    </message>
    <message>
        <source>Confirm options reset</source>
        <translation>Konfirmi reŝargo de agordoj</translation>
    </message>
    <message>
        <source>The supplied proxy address is invalid.</source>
        <translation>La prokurila adreso estas malvalida.</translation>
    </message>
</context>
<context>
    <name>OverviewPage</name>
    <message>
        <source>Form</source>
        <translation>Formularo</translation>
    </message>
    <message>
        <source>The displayed information may be out of date. Your wallet automatically synchronizes with the Litecoin network after a connection is established, but this process has not completed yet.</source>
        <translation>Eblas, ke la informoj videblaj ĉi tie estas eksdataj. Via monujo aŭtomate sinkoniĝas kun la bitmona reto kiam ili konektiĝas, sed tiu procezo ankoraŭ ne finfariĝis.</translation>
    </message>
    <message>
        <source>Your current spendable balance</source>
        <translation>via aktuala elspezebla saldo</translation>
    </message>
    <message>
        <source>Total of transactions that have yet to be confirmed, and do not yet count toward the spendable balance</source>
        <translation>la sumo de transakcioj ankoraŭ ne konfirmitaj, kiuj ankoraŭ ne elspezeblas</translation>
    </message>
    <message>
        <source>Immature:</source>
        <translation>Nematura:</translation>
    </message>
    <message>
        <source>Mined balance that has not yet matured</source>
        <translation>Minita saldo, kiu ankoraŭ ne maturiĝis</translation>
    </message>
    <message>
        <source>Total:</source>
        <translation>Totalo:</translation>
    </message>
    <message>
        <source>Your current total balance</source>
        <translation>via aktuala totala saldo</translation>
    </message>
    <message>
        <source>out of sync</source>
        <translation>nesinkronigita</translation>
    </message>
</context>
<context>
    <name>PaymentServer</name>
    <message>
        <source>URI handling</source>
        <translation>Traktado de URI-oj</translation>
    </message>
    <message>
        <source>Invalid payment address %1</source>
        <translation>Nevalida pagadreso %1</translation>
    </message>
    <message>
        <source>Requested payment amount of %1 is too small (considered dust).</source>
        <translation>La petita pagosumo de %1 estas tro malgranda (konsiderata kiel polvo).</translation>
    </message>
    <message>
        <source>Payment request error</source>
        <translation>Eraro dum pagopeto</translation>
    </message>
    <message>
        <source>Cannot start litecoin: click-to-pay handler</source>
        <translation>Ne eblas lanĉi la ilon 'klaki-por-pagi'</translation>
    </message>
    <message>
        <source>Refund from %1</source>
        <translation>Repago de %1</translation>
    </message>
    <message>
        <source>Error communicating with %1: %2</source>
        <translation>Eraro dum komunikado kun %1: %2</translation>
    </message>
    <message>
        <source>Bad response from server %1</source>
        <translation>Malbona respondo de la servilo %1</translation>
    </message>
    <message>
        <source>Payment acknowledged</source>
        <translation>Pago agnoskita</translation>
    </message>
    <message>
        <source>Network request error</source>
        <translation>Eraro dum ret-peto</translation>
    </message>
</context>
<context>
    <name>PeerTableModel</name>
    </context>
<context>
    <name>QObject</name>
    <message>
        <source>Amount</source>
        <translation>Sumo</translation>
    </message>
    <message>
        <source>%1 h</source>
        <translation>%1 h</translation>
    </message>
    <message>
        <source>%1 m</source>
        <translation>%1 m</translation>
    </message>
    <message>
        <source>N/A</source>
        <translation>neaplikebla</translation>
    </message>
    </context>
<context>
    <name>QRImageWidget</name>
    <message>
        <source>&amp;Save Image...</source>
        <translation>&amp;Konservi Bildon...</translation>
    </message>
    <message>
        <source>&amp;Copy Image</source>
        <translation>&amp;Kopii Bildon</translation>
    </message>
    <message>
        <source>Save QR Code</source>
        <translation>Konservi QR-kodon</translation>
    </message>
    <message>
        <source>PNG Image (*.png)</source>
        <translation>PNG-bildo (*.png)</translation>
    </message>
</context>
<context>
    <name>RPCConsole</name>
    <message>
        <source>Client name</source>
        <translation>Nomo de kliento</translation>
    </message>
    <message>
        <source>N/A</source>
        <translation>neaplikebla</translation>
    </message>
    <message>
        <source>Client version</source>
        <translation>Versio de kliento</translation>
    </message>
    <message>
        <source>&amp;Information</source>
        <translation>&amp;Informoj</translation>
    </message>
    <message>
        <source>Debug window</source>
        <translation>Sencimiga fenestro</translation>
    </message>
    <message>
        <source>General</source>
        <translation>Ĝenerala</translation>
    </message>
    <message>
        <source>Using OpenSSL version</source>
        <translation>uzas OpenSSL-version</translation>
    </message>
    <message>
        <source>Startup time</source>
        <translation>Horo de lanĉo</translation>
    </message>
    <message>
        <source>Network</source>
        <translation>Reto</translation>
    </message>
    <message>
        <source>Name</source>
        <translation>Nomo</translation>
    </message>
    <message>
        <source>Number of connections</source>
        <translation>Nombro de konektoj</translation>
    </message>
    <message>
        <source>Block chain</source>
        <translation>Blokĉeno</translation>
    </message>
    <message>
        <source>Current number of blocks</source>
        <translation>Aktuala nombro de blokoj</translation>
    </message>
    <message>
        <source>Bytes Sent</source>
        <translation>Bajtoj Senditaj:</translation>
    </message>
    <message>
        <source>Last block time</source>
        <translation>Horo de la lasta bloko</translation>
    </message>
    <message>
        <source>&amp;Open</source>
        <translation>&amp;Malfermi</translation>
    </message>
    <message>
        <source>&amp;Console</source>
        <translation>&amp;Konzolo</translation>
    </message>
    <message>
        <source>&amp;Network Traffic</source>
        <translation>&amp;Reta Trafiko</translation>
    </message>
    <message>
        <source>&amp;Clear</source>
        <translation>&amp;Forigi ĉion</translation>
    </message>
    <message>
        <source>Totals</source>
        <translation>Totaloj</translation>
    </message>
    <message>
        <source>In:</source>
        <translation>En:</translation>
    </message>
    <message>
        <source>Out:</source>
        <translation>El:</translation>
    </message>
    <message>
        <source>Build date</source>
        <translation>Dato de kompilado</translation>
    </message>
    <message>
        <source>Debug log file</source>
        <translation>Sencimiga protokoldosiero</translation>
    </message>
    <message>
        <source>Open the Litecoin debug log file from the current data directory. This can take a few seconds for large log files.</source>
        <translation>Malfermi la sencimiga protokoldosiero de Bitmono el la aktuala dosierujo por datumoj. Tio eble daŭros plurajn sekundojn por granda protokoldosiero.</translation>
    </message>
    <message>
        <source>Clear console</source>
        <translation>Malplenigi konzolon</translation>
    </message>
    <message>
        <source>Welcome to the Litecoin RPC console.</source>
        <translation>Bonvenon al la RPC-konzolo de Bitmono.</translation>
    </message>
    <message>
        <source>Use up and down arrows to navigate history, and &lt;b&gt;Ctrl-L&lt;/b&gt; to clear screen.</source>
        <translation>Uzu la sagojn supran kaj malsupran por esplori la historion, kaj &lt;b&gt;stir-L&lt;/b&gt; por malplenigi la ekranon.</translation>
    </message>
    <message>
        <source>Type &lt;b&gt;help&lt;/b&gt; for an overview of available commands.</source>
        <translation>Tajpu &lt;b&gt;help&lt;/b&gt; por superrigardo de la disponeblaj komandoj.</translation>
    </message>
    <message>
        <source>%1 B</source>
        <translation>%1 B</translation>
    </message>
    <message>
        <source>%1 KB</source>
        <translation>%1 KB</translation>
    </message>
    <message>
        <source>%1 MB</source>
        <translation>%1 MB</translation>
    </message>
    <message>
        <source>%1 GB</source>
        <translation>%1 GB</translation>
    </message>
    </context>
<context>
    <name>ReceiveCoinsDialog</name>
    <message>
        <source>&amp;Amount:</source>
        <translation>&amp;Kvanto:</translation>
    </message>
    <message>
        <source>&amp;Label:</source>
        <translation>&amp;Etikedo:</translation>
    </message>
    <message>
        <source>&amp;Message:</source>
        <translation>&amp;Mesaĝo:</translation>
    </message>
    <message>
        <source>Reuse one of the previously used receiving addresses. Reusing addresses has security and privacy issues. Do not use this unless re-generating a payment request made before.</source>
        <translation>Reuzi unu el la jam uzitaj ricevaj adresoj. Reuzo de adresoj povas krei problemojn pri sekureco kaj privateco. Ne uzu tiun ĉi funkcion krom por rekrei antaŭe faritan pagopeton.</translation>
    </message>
    <message>
        <source>R&amp;euse an existing receiving address (not recommended)</source>
        <translation>R&amp;euzi ekzistantan ricevan adreson (malrekomendinda)</translation>
    </message>
    <message>
        <source>Clear all fields of the form.</source>
        <translation>Malplenigi ĉiujn kampojn de la formularo.</translation>
    </message>
    <message>
        <source>Clear</source>
        <translation>Forigi</translation>
    </message>
    <message>
        <source>&amp;Request payment</source>
        <translation>&amp;Peti pagon</translation>
    </message>
    <message>
        <source>Show</source>
        <translation>Vidigi</translation>
    </message>
    <message>
        <source>Remove</source>
        <translation>Forigi</translation>
    </message>
    <message>
        <source>Copy label</source>
        <translation>Kopii etikedon</translation>
    </message>
    <message>
        <source>Copy message</source>
        <translation>Kopiu mesaĝon</translation>
    </message>
    <message>
        <source>Copy amount</source>
        <translation>Kopii sumon</translation>
    </message>
</context>
<context>
    <name>ReceiveRequestDialog</name>
    <message>
        <source>QR Code</source>
        <translation>QR-kodo</translation>
    </message>
    <message>
        <source>Copy &amp;URI</source>
        <translation>Kopii &amp;URI</translation>
    </message>
    <message>
        <source>Copy &amp;Address</source>
        <translation>Kopii &amp;Adreson</translation>
    </message>
    <message>
        <source>&amp;Save Image...</source>
        <translation>&amp;Konservi Bildon...</translation>
    </message>
    <message>
        <source>Request payment to %1</source>
        <translation>Peti pagon al %1</translation>
    </message>
    <message>
        <source>Payment information</source>
        <translation>Paginformoj</translation>
    </message>
    <message>
        <source>URI</source>
        <translation>URI</translation>
    </message>
    <message>
        <source>Address</source>
        <translation>Adreso</translation>
    </message>
    <message>
        <source>Amount</source>
        <translation>Sumo</translation>
    </message>
    <message>
        <source>Label</source>
        <translation>Etikedo</translation>
    </message>
    <message>
        <source>Message</source>
        <translation>Mesaĝo</translation>
    </message>
    <message>
        <source>Resulting URI too long, try to reduce the text for label / message.</source>
        <translation>La rezultanta URI estas tro longa. Provu malplilongigi la tekston de la etikedo / mesaĝo.</translation>
    </message>
    <message>
        <source>Error encoding URI into QR Code.</source>
        <translation>Eraro de kodigo de URI en la QR-kodon.</translation>
    </message>
</context>
<context>
    <name>RecentRequestsTableModel</name>
    <message>
        <source>Date</source>
        <translation>Dato</translation>
    </message>
    <message>
        <source>Label</source>
        <translation>Etikedo</translation>
    </message>
    <message>
        <source>Message</source>
        <translation>Mesaĝo</translation>
    </message>
    <message>
        <source>Amount</source>
        <translation>Sumo</translation>
    </message>
    <message>
        <source>(no label)</source>
        <translation>(neniu etikedo)</translation>
    </message>
    <message>
        <source>(no message)</source>
        <translation>(neniu mesaĝo)</translation>
    </message>
    </context>
<context>
    <name>SendCoinsDialog</name>
    <message>
        <source>Send Coins</source>
        <translation>Sendi Monon</translation>
    </message>
    <message>
        <source>Coin Control Features</source>
        <translation>Monregaj Opcioj</translation>
    </message>
    <message>
        <source>Inputs...</source>
        <translation>Enigoj...</translation>
    </message>
    <message>
        <source>Insufficient funds!</source>
        <translation>Nesufiĉa mono!</translation>
    </message>
    <message>
        <source>Quantity:</source>
        <translation>Kvanto:</translation>
    </message>
    <message>
        <source>Bytes:</source>
        <translation>Bajtoj:</translation>
    </message>
    <message>
        <source>Amount:</source>
        <translation>Sumo:</translation>
    </message>
    <message>
        <source>Priority:</source>
        <translation>Prioritato:</translation>
    </message>
    <message>
        <source>Fee:</source>
        <translation>Krompago:</translation>
    </message>
    <message>
        <source>After Fee:</source>
        <translation>Post krompago:</translation>
    </message>
    <message>
        <source>Change:</source>
        <translation>Restmono:</translation>
    </message>
    <message>
        <source>Send to multiple recipients at once</source>
        <translation>Sendi samtempe al pluraj ricevantoj</translation>
    </message>
    <message>
        <source>Add &amp;Recipient</source>
        <translation>Aldoni &amp;Ricevonton</translation>
    </message>
    <message>
        <source>Clear all fields of the form.</source>
        <translation>Malplenigi ĉiujn kampojn de la formularo.</translation>
    </message>
    <message>
        <source>Dust:</source>
        <translation>Polvo:</translation>
    </message>
    <message>
        <source>Clear &amp;All</source>
        <translation>&amp;Forigi ĉion</translation>
    </message>
    <message>
        <source>Balance:</source>
        <translation>Saldo:</translation>
    </message>
    <message>
        <source>Confirm the send action</source>
        <translation>Konfirmi la sendon</translation>
    </message>
    <message>
        <source>S&amp;end</source>
        <translation>Ŝendi</translation>
    </message>
    <message>
        <source>Confirm send coins</source>
        <translation>Konfirmi sendon de bitmono</translation>
    </message>
    <message>
        <source>%1 to %2</source>
        <translation>%1 al %2</translation>
    </message>
    <message>
        <source>Copy quantity</source>
        <translation>Kopii kvanton</translation>
    </message>
    <message>
        <source>Copy amount</source>
        <translation>Kopii sumon</translation>
    </message>
    <message>
        <source>Copy fee</source>
        <translation>Kopii krompagon</translation>
    </message>
    <message>
        <source>Copy after fee</source>
        <translation>Kopii post krompago</translation>
    </message>
    <message>
        <source>Copy bytes</source>
        <translation>Kopii bajtojn</translation>
    </message>
    <message>
        <source>Copy priority</source>
        <translation>Kopii prioritaton</translation>
    </message>
    <message>
        <source>Copy change</source>
        <translation>Kopii restmonon</translation>
    </message>
    <message>
        <source>or</source>
        <translation>aŭ</translation>
    </message>
    <message>
        <source>The recipient address is not valid, please recheck.</source>
        <translation>La adreso de la ricevonto ne validas. Bonvolu kontroli.</translation>
    </message>
    <message>
        <source>The amount to pay must be larger than 0.</source>
        <translation>La pagenda sumo devas esti pli ol 0.</translation>
    </message>
    <message>
        <source>The amount exceeds your balance.</source>
        <translation>La sumo estas pli granda ol via saldo.</translation>
    </message>
    <message>
        <source>The total exceeds your balance when the %1 transaction fee is included.</source>
        <translation>La sumo kun la %1 krompago estas pli granda ol via saldo.</translation>
    </message>
    <message>
        <source>Duplicate address found, can only send to each address once per send operation.</source>
        <translation>Iu adreso estas ripetita. Vi povas sendi al ĉiu adreso po unufoje en iu send-operacio.</translation>
    </message>
    <message>
        <source>Transaction creation failed!</source>
        <translation>Kreo de transakcio fiaskis!</translation>
    </message>
    <message>
        <source>Warning: Invalid Litecoin address</source>
        <translation>Averto: Nevalida Bitmon-adreso</translation>
    </message>
    <message>
        <source>(no label)</source>
        <translation>(neniu etikedo)</translation>
    </message>
    <message>
        <source>Copy dust</source>
        <translation>Kopii polvon</translation>
    </message>
    <message>
        <source>Are you sure you want to send?</source>
        <translation>Ĉu vi certas, ke vi volas sendi?</translation>
    </message>
    <message>
        <source>added as transaction fee</source>
        <translation>aldonita kiel krompago</translation>
    </message>
</context>
<context>
    <name>SendCoinsEntry</name>
    <message>
        <source>A&amp;mount:</source>
        <translation>&amp;Sumo:</translation>
    </message>
    <message>
        <source>Pay &amp;To:</source>
        <translation>&amp;Ricevonto:</translation>
    </message>
    <message>
        <source>Enter a label for this address to add it to your address book</source>
        <translation>Tajpu etikedon por tiu ĉi adreso kaj aldonu ĝin al via adresaro</translation>
    </message>
    <message>
        <source>&amp;Label:</source>
        <translation>&amp;Etikedo:</translation>
    </message>
    <message>
        <source>Choose previously used address</source>
        <translation>Elektu la jam uzitan adreson</translation>
    </message>
    <message>
        <source>This is a normal payment.</source>
        <translation>Tio estas normala pago.</translation>
    </message>
    <message>
        <source>Alt+A</source>
        <translation>Alt+A</translation>
    </message>
    <message>
        <source>Paste address from clipboard</source>
        <translation>Alglui adreson el tondejo</translation>
    </message>
    <message>
        <source>Alt+P</source>
        <translation>Alt+P</translation>
    </message>
    <message>
        <source>Remove this entry</source>
        <translation>Forigu ĉi tiun enskribon</translation>
    </message>
    <message>
        <source>Message:</source>
        <translation>Mesaĝo:</translation>
    </message>
    <message>
        <source>Enter a label for this address to add it to the list of used addresses</source>
        <translation>Tajpu etikedon por tiu ĉi adreso por aldoni ĝin al la listo de uzitaj adresoj</translation>
    </message>
    <message>
        <source>Pay To:</source>
        <translation>Pagi Al:</translation>
    </message>
    <message>
        <source>Memo:</source>
        <translation>Memorando:</translation>
    </message>
</context>
<context>
    <name>ShutdownWindow</name>
    <message>
        <source>Do not shut down the computer until this window disappears.</source>
        <translation>Ne sistemfermu ĝis ĉi tiu fenestro malaperas.</translation>
    </message>
</context>
<context>
    <name>SignVerifyMessageDialog</name>
    <message>
        <source>Signatures - Sign / Verify a Message</source>
        <translation>Subskriboj - Subskribi / Kontroli mesaĝon</translation>
    </message>
    <message>
        <source>&amp;Sign Message</source>
        <translation>&amp;Subskribi Mesaĝon</translation>
    </message>
    <message>
        <source>You can sign messages with your addresses to prove you own them. Be careful not to sign anything vague, as phishing attacks may try to trick you into signing your identity over to them. Only sign fully-detailed statements you agree to.</source>
        <translation>Vi povas subskribi mesaĝon per viaj adresoj, por pravigi ke vi estas la posedanto de tiuj adresoj. Atentu, ke vi ne subskriu ion neprecizan, ĉar trompisto povus ruzi kontraŭ vi kaj ŝteli vian identecon. Subskribu nur plene detaligitaj deklaroj pri kiuj vi konsentas.</translation>
    </message>
    <message>
        <source>Choose previously used address</source>
        <translation>Elektu la jam uzitan adreson</translation>
    </message>
    <message>
        <source>Alt+A</source>
        <translation>Alt+A</translation>
    </message>
    <message>
        <source>Paste address from clipboard</source>
        <translation>Alglui adreson de tondejo</translation>
    </message>
    <message>
        <source>Alt+P</source>
        <translation>Alt+P</translation>
    </message>
    <message>
        <source>Enter the message you want to sign here</source>
        <translation>Tajpu la mesaĝon, kiun vi volas sendi, cîi tie</translation>
    </message>
    <message>
        <source>Signature</source>
        <translation>Subskribo</translation>
    </message>
    <message>
        <source>Copy the current signature to the system clipboard</source>
        <translation>Kopii la aktualan subskribon al la tondejo</translation>
    </message>
    <message>
        <source>Sign the message to prove you own this Litecoin address</source>
        <translation>Subskribi la mesaĝon por pravigi, ke vi estas la posedanto de tiu Bitmon-adreso</translation>
    </message>
    <message>
        <source>Sign &amp;Message</source>
        <translation>Subskribi &amp;Mesaĝon</translation>
    </message>
    <message>
        <source>Reset all sign message fields</source>
        <translation>Reagordigi ĉiujn prisubskribajn kampojn</translation>
    </message>
    <message>
        <source>Clear &amp;All</source>
        <translation>&amp;Forigi Ĉion</translation>
    </message>
    <message>
        <source>&amp;Verify Message</source>
        <translation>&amp;Kontroli Mesaĝon</translation>
    </message>
    <message>
        <source>Enter the signing address, message (ensure you copy line breaks, spaces, tabs, etc. exactly) and signature below to verify the message. Be careful not to read more into the signature than what is in the signed message itself, to avoid being tricked by a man-in-the-middle attack.</source>
        <translation>Enmeti la subskriban adreson, la mesaĝon (kune kun ĉiu linisalto, spaceto, taboj, ktp. precize) kaj la subskribon ĉi sube por kontroli la mesaĝon. Atentu, ke vi ne komprenu per la subskribo pli ol la enhavo de la mesaĝo mem, por eviti homo-en-la-mezo-atakon.</translation>
    </message>
    <message>
        <source>Verify the message to ensure it was signed with the specified Litecoin address</source>
        <translation>Kontroli la mesaĝon por pravigi, ke ĝi ja estas subskribita per la specifa Bitmon-adreso</translation>
    </message>
    <message>
        <source>Verify &amp;Message</source>
        <translation>Kontroli &amp;Mesaĝon</translation>
    </message>
    <message>
        <source>Reset all verify message fields</source>
        <translation>Reagordigi ĉiujn prikontrolajn kampojn</translation>
    </message>
    <message>
        <source>Click "Sign Message" to generate signature</source>
        <translation>Klaku "Subskribi Mesaĝon" por krei subskribon</translation>
    </message>
    <message>
        <source>The entered address is invalid.</source>
        <translation>La adreso, kiun vi enmetis, estas nevalida.</translation>
    </message>
    <message>
        <source>Please check the address and try again.</source>
        <translation>Bonvolu kontroli la adreson kaj reprovi.</translation>
    </message>
    <message>
        <source>The entered address does not refer to a key.</source>
        <translation>La adreso, kiun vi enmetis, referencas neniun ŝlosilon.</translation>
    </message>
    <message>
        <source>Wallet unlock was cancelled.</source>
        <translation>Malŝloso de monujo estas nuligita.</translation>
    </message>
    <message>
        <source>Private key for the entered address is not available.</source>
        <translation>La privata ŝlosilo por la enigita adreso ne disponeblas.</translation>
    </message>
    <message>
        <source>Message signing failed.</source>
        <translation>Subskribo de mesaĝo fiaskis.</translation>
    </message>
    <message>
        <source>Message signed.</source>
        <translation>Mesaĝo estas subskribita.</translation>
    </message>
    <message>
        <source>The signature could not be decoded.</source>
        <translation>Ne eblis malĉifri la subskribon.</translation>
    </message>
    <message>
        <source>Please check the signature and try again.</source>
        <translation>Bonvolu kontroli la subskribon kaj reprovu.</translation>
    </message>
    <message>
        <source>The signature did not match the message digest.</source>
        <translation>La subskribo ne kongruis kun la mesaĝ-kompilaĵo.</translation>
    </message>
    <message>
        <source>Message verification failed.</source>
        <translation>Kontrolo de mesaĝo malsukcesis.</translation>
    </message>
    <message>
        <source>Message verified.</source>
        <translation>Mesaĝo sukcese kontrolita.</translation>
    </message>
</context>
<context>
    <name>SplashScreen</name>
    <message>
        <source>Litecoin Core</source>
        <translation>Kerno de Bitmono</translation>
    </message>
    <message>
        <source>The Bitcoin Core developers</source>
        <translation>La programistoj de Bitmona Kerno</translation>
    </message>
    <message>
        <source>[testnet]</source>
        <translation>[testnet]</translation>
    </message>
</context>
<context>
    <name>TrafficGraphWidget</name>
    <message>
        <source>KB/s</source>
        <translation>KB/s</translation>
    </message>
</context>
<context>
    <name>TransactionDesc</name>
    <message>
        <source>Open until %1</source>
        <translation>Malferma ĝis %1</translation>
    </message>
    <message>
        <source>%1/offline</source>
        <translation>%1/senkonekte</translation>
    </message>
    <message>
        <source>%1/unconfirmed</source>
        <translation>%1/nekonfirmite</translation>
    </message>
    <message>
        <source>%1 confirmations</source>
        <translation>%1 konfirmoj</translation>
    </message>
    <message>
        <source>Status</source>
        <translation>Stato</translation>
    </message>
    <message numerus="yes">
        <source>, broadcast through %n node(s)</source>
        <translation><numerusform>, elsendita(j) tra %n nodo</numerusform><numerusform>, elsendita(j) tra %n nodoj</numerusform></translation>
    </message>
    <message>
        <source>Date</source>
        <translation>Dato</translation>
    </message>
    <message>
        <source>Source</source>
        <translation>Fonto</translation>
    </message>
    <message>
        <source>Generated</source>
        <translation>Kreita</translation>
    </message>
    <message>
        <source>From</source>
        <translation>De</translation>
    </message>
    <message>
        <source>To</source>
        <translation>Al</translation>
    </message>
    <message>
        <source>own address</source>
        <translation>propra adreso</translation>
    </message>
    <message>
        <source>label</source>
        <translation>etikedo</translation>
    </message>
    <message>
        <source>Credit</source>
        <translation>Kredito</translation>
    </message>
    <message numerus="yes">
        <source>matures in %n more block(s)</source>
        <translation><numerusform>maturiĝos post %n bloko</numerusform><numerusform>maturiĝos post %n blokoj</numerusform></translation>
    </message>
    <message>
        <source>not accepted</source>
        <translation>ne akceptita</translation>
    </message>
    <message>
        <source>Debit</source>
        <translation>Debeto</translation>
    </message>
    <message>
        <source>Transaction fee</source>
        <translation>Krompago</translation>
    </message>
    <message>
        <source>Net amount</source>
        <translation>Neta sumo</translation>
    </message>
    <message>
        <source>Message</source>
        <translation>Mesaĝo</translation>
    </message>
    <message>
        <source>Comment</source>
        <translation>Komento</translation>
    </message>
    <message>
        <source>Transaction ID</source>
        <translation>Transakcia ID</translation>
    </message>
    <message>
        <source>Merchant</source>
        <translation>Vendisto</translation>
    </message>
    <message>
        <source>Generated coins must mature %1 blocks before they can be spent. When you generated this block, it was broadcast to the network to be added to the block chain. If it fails to get into the chain, its state will change to "not accepted" and it won't be spendable. This may occasionally happen if another node generates a block within a few seconds of yours.</source>
        <translation>Kreitaj moneroj devas esti maturaj je %1 blokoj antaŭ ol eblas elspezi ilin. Kiam vi generis tiun ĉi blokon, ĝi estis elsendita al la reto por aldono al la blokĉeno. Se tiu aldono malsukcesas, ĝia stato ŝanĝiĝos al "neakceptita" kaj ne eblos elspezi ĝin. Tio estas malofta, sed povas okazi se alia bloko estas kreita je preskaŭ la sama momento kiel la via.</translation>
    </message>
    <message>
        <source>Debug information</source>
        <translation>Sencimigaj informoj</translation>
    </message>
    <message>
        <source>Transaction</source>
        <translation>Transakcio</translation>
    </message>
    <message>
        <source>Inputs</source>
        <translation>Enigoj</translation>
    </message>
    <message>
        <source>Amount</source>
        <translation>Sumo</translation>
    </message>
    <message>
        <source>true</source>
        <translation>vera</translation>
    </message>
    <message>
        <source>false</source>
        <translation>malvera</translation>
    </message>
    <message>
        <source>, has not been successfully broadcast yet</source>
        <translation>, ankoraŭ ne elsendita sukcese</translation>
    </message>
    <message numerus="yes">
        <source>Open for %n more block(s)</source>
        <translation><numerusform>Malferma dum ankoraŭ %n bloko</numerusform><numerusform>Malferma dum ankoraŭ %n blokoj</numerusform></translation>
    </message>
    <message>
        <source>unknown</source>
        <translation>nekonata</translation>
    </message>
</context>
<context>
    <name>TransactionDescDialog</name>
    <message>
        <source>Transaction details</source>
        <translation>Transakciaj detaloj</translation>
    </message>
    <message>
        <source>This pane shows a detailed description of the transaction</source>
        <translation>Tiu ĉi panelo montras detalan priskribon de la transakcio</translation>
    </message>
</context>
<context>
    <name>TransactionTableModel</name>
    <message>
        <source>Date</source>
        <translation>Dato</translation>
    </message>
    <message>
        <source>Type</source>
        <translation>Tipo</translation>
    </message>
    <message>
        <source>Address</source>
        <translation>Adreso</translation>
    </message>
    <message numerus="yes">
        <source>Open for %n more block(s)</source>
        <translation><numerusform>Malferma dum ankoraŭ %n bloko</numerusform><numerusform>Malferma dum ankoraŭ %n blokoj</numerusform></translation>
    </message>
    <message>
        <source>Open until %1</source>
        <translation>Malferma ĝis %1</translation>
    </message>
    <message>
        <source>Confirmed (%1 confirmations)</source>
        <translation>Konfirmita (%1 konfirmoj)</translation>
    </message>
    <message>
        <source>This block was not received by any other nodes and will probably not be accepted!</source>
        <translation>Tiun ĉi blokon ne ricevis ajna alia nodo, kaj ĝi verŝajne ne akceptiĝos!</translation>
    </message>
    <message>
        <source>Generated but not accepted</source>
        <translation>Kreita sed ne akceptita</translation>
    </message>
    <message>
        <source>Offline</source>
        <translation>Senkonekte</translation>
    </message>
    <message>
        <source>Unconfirmed</source>
        <translation>Nekonfirmita</translation>
    </message>
    <message>
        <source>Received with</source>
        <translation>Ricevita kun</translation>
    </message>
    <message>
        <source>Received from</source>
        <translation>Ricevita de</translation>
    </message>
    <message>
        <source>Sent to</source>
        <translation>Sendita al</translation>
    </message>
    <message>
        <source>Payment to yourself</source>
        <translation>Pago al vi mem</translation>
    </message>
    <message>
        <source>Mined</source>
        <translation>Minita</translation>
    </message>
    <message>
        <source>(n/a)</source>
        <translation>neaplikebla</translation>
    </message>
    <message>
        <source>Transaction status. Hover over this field to show number of confirmations.</source>
        <translation>Transakcia stato. Ŝvebi super tiu ĉi kampo por montri la nombron de konfirmoj.</translation>
    </message>
    <message>
        <source>Date and time that the transaction was received.</source>
        <translation>Dato kaj horo kiam la transakcio alvenis.</translation>
    </message>
    <message>
        <source>Type of transaction.</source>
        <translation>Tipo de transakcio.</translation>
    </message>
    <message>
        <source>Destination address of transaction.</source>
        <translation>Celadreso de la transakcio.</translation>
    </message>
    <message>
        <source>Amount removed from or added to balance.</source>
        <translation>Sumo elprenita de aŭ aldonita al la saldo.</translation>
    </message>
</context>
<context>
    <name>TransactionView</name>
    <message>
        <source>All</source>
        <translation>Ĉiuj</translation>
    </message>
    <message>
        <source>Today</source>
        <translation>Hodiaŭ</translation>
    </message>
    <message>
        <source>This week</source>
        <translation>Ĉi-semajne</translation>
    </message>
    <message>
        <source>This month</source>
        <translation>Ĉi-monate</translation>
    </message>
    <message>
        <source>Last month</source>
        <translation>Pasintmonate</translation>
    </message>
    <message>
        <source>This year</source>
        <translation>Ĉi-jare</translation>
    </message>
    <message>
        <source>Range...</source>
        <translation>Intervalo...</translation>
    </message>
    <message>
        <source>Received with</source>
        <translation>Ricevita kun</translation>
    </message>
    <message>
        <source>Sent to</source>
        <translation>Sendita al</translation>
    </message>
    <message>
        <source>To yourself</source>
        <translation>Al vi mem</translation>
    </message>
    <message>
        <source>Mined</source>
        <translation>Minita</translation>
    </message>
    <message>
        <source>Other</source>
        <translation>Aliaj</translation>
    </message>
    <message>
        <source>Enter address or label to search</source>
        <translation>Tajpu adreson aŭ etikedon por serĉi</translation>
    </message>
    <message>
        <source>Min amount</source>
        <translation>Minimuma sumo</translation>
    </message>
    <message>
        <source>Copy address</source>
        <translation>Kopii adreson</translation>
    </message>
    <message>
        <source>Copy label</source>
        <translation>Kopii etikedon</translation>
    </message>
    <message>
        <source>Copy amount</source>
        <translation>Kopii sumon</translation>
    </message>
    <message>
        <source>Copy transaction ID</source>
        <translation>Kopii transakcian ID-on</translation>
    </message>
    <message>
        <source>Edit label</source>
        <translation>Redakti etikedon</translation>
    </message>
    <message>
        <source>Show transaction details</source>
        <translation>Montri detalojn de transakcio</translation>
    </message>
    <message>
        <source>Exporting Failed</source>
        <translation>ekspotado malsukcesinta</translation>
    </message>
    <message>
        <source>Comma separated file (*.csv)</source>
        <translation>Perkome disigita dosiero (*.csv)</translation>
    </message>
    <message>
        <source>Confirmed</source>
        <translation>Konfirmita</translation>
    </message>
    <message>
        <source>Date</source>
        <translation>Dato</translation>
    </message>
    <message>
        <source>Type</source>
        <translation>Tipo</translation>
    </message>
    <message>
        <source>Label</source>
        <translation>Etikedo</translation>
    </message>
    <message>
        <source>Address</source>
        <translation>Adreso</translation>
    </message>
    <message>
        <source>ID</source>
        <translation>ID</translation>
    </message>
    <message>
        <source>Range:</source>
        <translation>Intervalo:</translation>
    </message>
    <message>
        <source>to</source>
        <translation>al</translation>
    </message>
</context>
<context>
    <name>UnitDisplayStatusBarControl</name>
    </context>
<context>
    <name>WalletFrame</name>
    </context>
<context>
    <name>WalletModel</name>
    <message>
        <source>Send Coins</source>
        <translation>Sendi Bitmonon</translation>
    </message>
</context>
<context>
    <name>WalletView</name>
    <message>
        <source>&amp;Export</source>
        <translation>&amp;Eksporti</translation>
    </message>
    <message>
        <source>Export the data in the current tab to a file</source>
        <translation>Eksporti la datumojn el la aktuala langeto al dosiero</translation>
    </message>
    <message>
        <source>Backup Wallet</source>
        <translation>Krei sekurkopion de monujo</translation>
    </message>
    <message>
        <source>Wallet Data (*.dat)</source>
        <translation>Monuj-datumoj (*.dat)</translation>
    </message>
    <message>
        <source>Backup Failed</source>
        <translation>Malsukcesis sekurkopio</translation>
    </message>
    <message>
        <source>Backup Successful</source>
        <translation>Sukcesis krei sekurkopion</translation>
    </message>
</context>
<context>
    <name>bitcoin-core</name>
    <message>
        <source>Options:</source>
        <translation>Agordoj:</translation>
    </message>
    <message>
        <source>Specify data directory</source>
        <translation>Specifi dosieron por datumoj</translation>
    </message>
    <message>
        <source>Connect to a node to retrieve peer addresses, and disconnect</source>
        <translation>Konekti al nodo por ricevi adresojn de samtavolanoj, kaj malkonekti</translation>
    </message>
    <message>
        <source>Specify your own public address</source>
        <translation>Specifi vian propran publikan adreson</translation>
    </message>
    <message>
        <source>Accept command line and JSON-RPC commands</source>
        <translation>Akcepti komandojn JSON-RPC kaj el komandlinio</translation>
    </message>
    <message>
        <source>Run in the background as a daemon and accept commands</source>
        <translation>Ruli fone kiel demono kaj akcepti komandojn</translation>
    </message>
    <message>
        <source>Use the test network</source>
        <translation>Uzi la test-reton</translation>
    </message>
    <message>
        <source>Accept connections from outside (default: 1 if no -proxy or -connect)</source>
        <translation>Akcepti konektojn el ekstere (defaŭlte: 1 se ne estas -proxy nek -connect)</translation>
    </message>
    <message>
        <source>Bind to given address and always listen on it. Use [host]:port notation for IPv6</source>
        <translation>Bindi al donita adreso kaj ĉiam aŭskulti per ĝi. Uzu la formaton [gastigo]:pordo por IPv6</translation>
    </message>
    <message>
        <source>Execute command when a wallet transaction changes (%s in cmd is replaced by TxID)</source>
        <translation>Plenumi komandon kiam monuja transakcio ŝanĝiĝas (%s en cmd anstataŭiĝas per TxID)</translation>
    </message>
    <message>
        <source>This is a pre-release test build - use at your own risk - do not use for mining or merchant applications</source>
        <translation>Tiu ĉi estas antaŭeldona testa versio - uzu laŭ via propra risko - ne uzu por minado aŭ por aplikaĵoj por vendistoj</translation>
    </message>
    <message>
        <source>Warning: -paytxfee is set very high! This is the transaction fee you will pay if you send a transaction.</source>
        <translation>Averto: -paytxfee estas agordita per tre alta valoro! Tio estas la krompago, kion vi pagos se vi sendas la transakcion.</translation>
    </message>
    <message>
        <source>Warning: The network does not appear to fully agree! Some miners appear to be experiencing issues.</source>
        <translation>Averto: La reto ne tute konsentas! Kelkaj minantoj ŝajne spertas problemojn aktuale.</translation>
    </message>
    <message>
        <source>Warning: We do not appear to fully agree with our peers! You may need to upgrade, or other nodes may need to upgrade.</source>
        <translation>Averto: ŝajne ni ne tute konsentas kun niaj samtavolanoj! Eble vi devas ĝisdatigi vian klienton, aŭ eble aliaj nodoj faru same.</translation>
    </message>
    <message>
        <source>Warning: error reading wallet.dat! All keys read correctly, but transaction data or address book entries might be missing or incorrect.</source>
        <translation>Averto: okazis eraro dum lego de wallet.dat! Ĉiuj ŝlosiloj sukcese legiĝis, sed la transakciaj datumoj aŭ la adresaro eble mankas aŭ malĝustas.</translation>
    </message>
    <message>
        <source>Warning: wallet.dat corrupt, data salvaged! Original wallet.dat saved as wallet.{timestamp}.bak in %s; if your balance or transactions are incorrect you should restore from a backup.</source>
        <translation>Averto: via wallet.dat estas difektita, sed la datumoj sukcese saviĝis! La originala wallet.dat estas nun konservita kiel wallet.{timestamp}.bak en %s; se via saldo aŭ transakcioj estas malĝustaj vi devus restaŭri per alia sekurkopio.</translation>
    </message>
    <message>
        <source>&lt;category&gt; can be:</source>
        <translation>&lt;category&gt; povas esti:</translation>
    </message>
    <message>
        <source>Attempt to recover private keys from a corrupt wallet.dat</source>
        <translation>Provo ripari privatajn ŝlosilojn el difektita wallet.dat</translation>
    </message>
    <message>
        <source>Block creation options:</source>
        <translation>Blok-kreaj agordaĵoj:</translation>
    </message>
    <message>
        <source>Connect only to the specified node(s)</source>
        <translation>Konekti nur al specifita(j) nodo(j)</translation>
    </message>
    <message>
        <source>Corrupted block database detected</source>
        <translation>Difektita blokdatumbazo trovita</translation>
    </message>
    <message>
        <source>Discover own IP address (default: 1 when listening and no -externalip)</source>
        <translation>Malkovri la propran IP-adreson (defaŭlte: 1 dum aŭskultado sen -externalip)</translation>
    </message>
    <message>
        <source>Do you want to rebuild the block database now?</source>
        <translation>Ĉu vi volas rekonstrui la blokdatumbazon nun?</translation>
    </message>
    <message>
        <source>Error initializing block database</source>
        <translation>Eraro dum pravalorizado de blokdatumbazo</translation>
    </message>
    <message>
        <source>Error initializing wallet database environment %s!</source>
        <translation>Eraro dum pravalorizado de monuj-datumbaza ĉirkaŭaĵo %s!</translation>
    </message>
    <message>
        <source>Error loading block database</source>
        <translation>Eraro dum ŝargado de blokdatumbazo</translation>
    </message>
    <message>
        <source>Error opening block database</source>
        <translation>Eraro dum malfermado de blokdatumbazo</translation>
    </message>
    <message>
        <source>Error: Disk space is low!</source>
        <translation>Eraro: restas malmulte da diskospaco!</translation>
    </message>
    <message>
        <source>Failed to listen on any port. Use -listen=0 if you want this.</source>
        <translation>Ne sukcesis aŭskulti ajnan pordon. Uzu -listen=0 se tion vi volas.</translation>
    </message>
    <message>
        <source>Incorrect or no genesis block found. Wrong datadir for network?</source>
        <translation>Geneza bloko aŭ netrovita aŭ neĝusta. Ĉu eble la datadir de la reto malĝustas?</translation>
    </message>
    <message>
        <source>Invalid -onion address: '%s'</source>
        <translation>Nevalida -onion-adreso: '%s'</translation>
    </message>
    <message>
        <source>Not enough file descriptors available.</source>
        <translation>Nesufiĉa nombro de dosierpriskribiloj disponeblas.</translation>
    </message>
    <message>
        <source>Rebuild block chain index from current blk000??.dat files</source>
        <translation>Rekontrui blokĉenan indekson el la aktualaj blk000??.dat dosieroj</translation>
    </message>
    <message>
        <source>Specify wallet file (within data directory)</source>
        <translation>Specifi monujan dosieron (ene de dosierujo por datumoj)</translation>
    </message>
    <message>
        <source>Verifying blocks...</source>
        <translation>Kontrolado de blokoj...</translation>
    </message>
    <message>
        <source>Verifying wallet...</source>
        <translation>Kontrolado de monujo...</translation>
    </message>
    <message>
        <source>Wallet %s resides outside data directory %s</source>
        <translation>Monujo %s troviĝas ekster la dosierujo por datumoj %s</translation>
    </message>
    <message>
        <source>Wallet options:</source>
        <translation>Monujaj opcioj:</translation>
    </message>
    <message>
        <source>You need to rebuild the database using -reindex to change -txindex</source>
        <translation>Vi devas rekontrui la datumbazon kun -reindex por ŝanĝi -txindex</translation>
    </message>
    <message>
        <source>Imports blocks from external blk000??.dat file</source>
        <translation>Importas blokojn el ekstera dosiero blk000??.dat</translation>
    </message>
    <message>
        <source>Execute command when a relevant alert is received or we see a really long fork (%s in cmd is replaced by message)</source>
        <translation>Plenumi komandon kiam rilata alerto riceviĝas, aŭ kiam ni vidas tre longan forkon (%s en cms anstataŭiĝas per mesaĝo)</translation>
    </message>
    <message>
        <source>Information</source>
        <translation>Informoj</translation>
    </message>
    <message>
        <source>Invalid amount for -minrelaytxfee=&lt;amount&gt;: '%s'</source>
        <translation>Nevalida sumo por -minrelaytxfee=&lt;amount&gt;: '%s'</translation>
    </message>
    <message>
        <source>Invalid amount for -mintxfee=&lt;amount&gt;: '%s'</source>
        <translation>Nevalida sumo por -mintxfee=&lt;amount&gt;: '%s'</translation>
    </message>
    <message>
        <source>Send trace/debug info to console instead of debug.log file</source>
        <translation>Sendi spurajn/sencimigajn informojn al la konzolo anstataŭ al dosiero debug.log</translation>
    </message>
    <message>
        <source>Shrink debug.log file on client startup (default: 1 when no -debug)</source>
        <translation>Malpligrandigi la sencimigan protokol-dosieron kiam kliento lanĉiĝas (defaŭlte: 1 kiam mankas -debug)</translation>
    </message>
    <message>
        <source>Signing transaction failed</source>
        <translation>Subskriba transakcio fiaskis</translation>
    </message>
    <message>
        <source>This is experimental software.</source>
        <translation>ĝi estas eksperimenta programo</translation>
    </message>
    <message>
        <source>Transaction amount too small</source>
        <translation>Transakcia sumo tro malgranda</translation>
    </message>
    <message>
        <source>Transaction amounts must be positive</source>
        <translation>Transakcia sumo devas esti pozitiva</translation>
    </message>
    <message>
        <source>Transaction too large</source>
        <translation>Transakcio estas tro granda</translation>
    </message>
    <message>
        <source>Use UPnP to map the listening port (default: 1 when listening)</source>
        <translation>Uzi UPnP por mapi la aŭskultan pordon (defaŭlte: 1 dum aŭskultado)</translation>
    </message>
    <message>
        <source>Username for JSON-RPC connections</source>
        <translation>Salutnomo por konektoj JSON-RPC</translation>
    </message>
    <message>
        <source>Warning</source>
        <translation>Averto</translation>
    </message>
    <message>
        <source>Warning: This version is obsolete, upgrade required!</source>
        <translation>Averto: tiu ĉi versio estas eksdata. Vi bezonas ĝisdatigon!</translation>
    </message>
    <message>
        <source>wallet.dat corrupt, salvage failed</source>
        <translation>wallet.dat estas difektita, riparo malsukcesis</translation>
    </message>
    <message>
        <source>Password for JSON-RPC connections</source>
        <translation>Pasvorto por konektoj JSON-RPC</translation>
    </message>
    <message>
        <source>Execute command when the best block changes (%s in cmd is replaced by block hash)</source>
        <translation>Plenumi komandon kiam plej bona bloko ŝanĝiĝas (%s en cmd anstataŭiĝas per bloka haketaĵo)</translation>
    </message>
    <message>
        <source>Upgrade wallet to latest format</source>
        <translation>Ĝisdatigi monujon al plej lasta formato</translation>
    </message>
    <message>
        <source>Rescan the block chain for missing wallet transactions</source>
        <translation>Reskani la blokĉenon por mankantaj monujaj transakcioj</translation>
    </message>
    <message>
        <source>Use OpenSSL (https) for JSON-RPC connections</source>
        <translation>Uzi OpenSSL (https) por konektoj JSON-RPC</translation>
    </message>
    <message>
        <source>This help message</source>
        <translation>Tiu ĉi helpmesaĝo</translation>
    </message>
    <message>
        <source>Allow DNS lookups for -addnode, -seednode and -connect</source>
        <translation>Permesi DNS-elserĉojn por -addnote, -seednote kaj -connect</translation>
    </message>
    <message>
        <source>Loading addresses...</source>
        <translation>Ŝarĝante adresojn...</translation>
    </message>
    <message>
        <source>Error loading wallet.dat: Wallet corrupted</source>
        <translation>Eraro dum ŝargado de wallet.dat: monujo difektita</translation>
    </message>
    <message>
        <source>Error loading wallet.dat</source>
        <translation>Eraro dum ŝargado de wallet.dat</translation>
    </message>
    <message>
        <source>Invalid -proxy address: '%s'</source>
        <translation>Nevalid adreso -proxy: '%s'</translation>
    </message>
    <message>
        <source>Unknown network specified in -onlynet: '%s'</source>
        <translation>Nekonata reto specifita en -onlynet: '%s'</translation>
    </message>
    <message>
        <source>Cannot resolve -bind address: '%s'</source>
        <translation>Ne eblas trovi la adreson -bind: '%s'</translation>
    </message>
    <message>
        <source>Cannot resolve -externalip address: '%s'</source>
        <translation>Ne eblas trovi la adreson -externalip: '%s'</translation>
    </message>
    <message>
        <source>Invalid amount for -paytxfee=&lt;amount&gt;: '%s'</source>
        <translation>Nevalida sumo por -paytxfee=&lt;amount&gt;: '%s'</translation>
    </message>
    <message>
        <source>Insufficient funds</source>
        <translation>Nesufiĉa mono</translation>
    </message>
    <message>
        <source>Loading block index...</source>
        <translation>Ŝarĝante blok-indekson...</translation>
    </message>
    <message>
        <source>Add a node to connect to and attempt to keep the connection open</source>
        <translation>Aldoni nodon por alkonekti kaj provi daŭrigi la malferman konekton</translation>
    </message>
    <message>
        <source>Loading wallet...</source>
        <translation>Ŝargado de monujo...</translation>
    </message>
    <message>
        <source>Cannot downgrade wallet</source>
        <translation>Ne eblas malpromocii monujon</translation>
    </message>
    <message>
        <source>Cannot write default address</source>
        <translation>Ne eblas skribi defaŭltan adreson</translation>
    </message>
    <message>
        <source>Rescanning...</source>
        <translation>Reskanado...</translation>
    </message>
    <message>
        <source>Done loading</source>
        <translation>Ŝargado finiĝis</translation>
    </message>
    <message>
        <source>Error</source>
        <translation>Eraro</translation>
    </message>
</context>
</TS><|MERGE_RESOLUTION|>--- conflicted
+++ resolved
@@ -943,15 +943,11 @@
         <translation>&amp;Reto</translation>
     </message>
     <message>
-<<<<<<< HEAD
-        <source>Automatically open the Litecoin client port on the router. This only works when your router supports UPnP and it is enabled.</source>
-=======
         <source>Expert</source>
         <translation>Fakulo</translation>
     </message>
     <message>
-        <source>Automatically open the Bitcoin client port on the router. This only works when your router supports UPnP and it is enabled.</source>
->>>>>>> cf5bf554
+        <source>Automatically open the Litecoin client port on the router. This only works when your router supports UPnP and it is enabled.</source>
         <translation>Aŭtomate malfermi la kursilan pordon por Bitmono. Tio funkcias nur se via kursilo havas la UPnP-funkcion, kaj se tiu ĉi estas ŝaltita.</translation>
     </message>
     <message>
