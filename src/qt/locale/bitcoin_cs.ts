<TS language="cs" version="2.1">
<context>
    <name>AddressBookPage</name>
    <message>
        <source>Right-click to edit address or label</source>
        <translation>Pravým tlačítkem myši začneš upravovat označení adresy</translation>
    </message>
    <message>
        <source>Create a new address</source>
        <translation>Vytvoř novou adresu</translation>
    </message>
    <message>
        <source>&amp;New</source>
        <translation>&amp;Nová</translation>
    </message>
    <message>
        <source>Copy the currently selected address to the system clipboard</source>
        <translation>Zkopíruj aktuálně vybranou adresu do systémové schránky</translation>
    </message>
    <message>
        <source>&amp;Copy</source>
        <translation>&amp;Kopíruj</translation>
    </message>
    <message>
        <source>C&amp;lose</source>
        <translation>&amp;Zavřít</translation>
    </message>
    <message>
        <source>&amp;Copy Address</source>
        <translation>&amp;Kopíruj adresu</translation>
    </message>
    <message>
        <source>Delete the currently selected address from the list</source>
        <translation>Smaž zvolenou adresu ze seznamu</translation>
    </message>
    <message>
        <source>Export the data in the current tab to a file</source>
        <translation>Exportuj data z tohoto panelu do souboru</translation>
    </message>
    <message>
        <source>&amp;Export</source>
        <translation>&amp;Export</translation>
    </message>
    <message>
        <source>&amp;Delete</source>
        <translation>S&amp;maž</translation>
    </message>
    <message>
        <source>Choose the address to send coins to</source>
        <translation>Zvol adresu, na kterou pošleš mince</translation>
    </message>
    <message>
        <source>Choose the address to receive coins with</source>
        <translation>Zvol adres na příjem mincí</translation>
    </message>
    <message>
        <source>C&amp;hoose</source>
        <translation>&amp;Zvol</translation>
    </message>
    <message>
        <source>Sending addresses</source>
        <translation>Odesílací adresy</translation>
    </message>
    <message>
        <source>Receiving addresses</source>
        <translation>Přijímací adresy</translation>
    </message>
    <message>
        <source>These are your Litecoin addresses for sending payments. Always check the amount and the receiving address before sending coins.</source>
        <translation>Tohle jsou tvé Litecoinové adresy pro posílání plateb. Před odesláním mincí si vždy zkontroluj částku a cílovou adresu.</translation>
    </message>
    <message>
        <source>These are your Litecoin addresses for receiving payments. It is recommended to use a new receiving address for each transaction.</source>
        <translation>Tohle jsou tvé Litecoinové adresy pro příjem plateb. Je doporučené používat pokaždé novou adresu pro každou transakci.</translation>
    </message>
    <message>
        <source>Copy &amp;Label</source>
        <translation>Kopíruj &amp;označení</translation>
    </message>
    <message>
        <source>&amp;Edit</source>
        <translation>&amp;Uprav</translation>
    </message>
    <message>
        <source>Export Address List</source>
        <translation>Exportuj seznam adres</translation>
    </message>
    <message>
        <source>Comma separated file (*.csv)</source>
        <translation>CSV formát (*.csv)</translation>
    </message>
    <message>
        <source>Exporting Failed</source>
        <translation>Exportování selhalo</translation>
    </message>
    <message>
        <source>There was an error trying to save the address list to %1. Please try again.</source>
        <translation>Při ukládání seznamu adres do %1 se přihodila nějaká chyba. Zkus to prosím znovu.</translation>
    </message>
</context>
<context>
    <name>AddressTableModel</name>
    <message>
        <source>Label</source>
        <translation>Označení</translation>
    </message>
    <message>
        <source>Address</source>
        <translation>Adresa</translation>
    </message>
    <message>
        <source>(no label)</source>
        <translation>(bez označení)</translation>
    </message>
</context>
<context>
    <name>AskPassphraseDialog</name>
    <message>
        <source>Passphrase Dialog</source>
        <translation>Změna hesla</translation>
    </message>
    <message>
        <source>Enter passphrase</source>
        <translation>Zadej platné heslo</translation>
    </message>
    <message>
        <source>New passphrase</source>
        <translation>Zadej nové heslo</translation>
    </message>
    <message>
        <source>Repeat new passphrase</source>
        <translation>Totéž heslo ještě jednou</translation>
    </message>
    <message>
        <source>Encrypt wallet</source>
        <translation>Zašifruj peněženku</translation>
    </message>
    <message>
        <source>This operation needs your wallet passphrase to unlock the wallet.</source>
        <translation>K provedení této operace musíš zadat heslo k peněžence, aby se mohla odemknout.</translation>
    </message>
    <message>
        <source>Unlock wallet</source>
        <translation>Odemkni peněženku</translation>
    </message>
    <message>
        <source>This operation needs your wallet passphrase to decrypt the wallet.</source>
        <translation>K provedení této operace musíš zadat heslo k peněžence, aby se mohla dešifrovat.</translation>
    </message>
    <message>
        <source>Decrypt wallet</source>
        <translation>Dešifruj peněženku</translation>
    </message>
    <message>
        <source>Change passphrase</source>
        <translation>Změň heslo</translation>
    </message>
    <message>
        <source>Enter the old and new passphrase to the wallet.</source>
        <translation>Zadej staré a nové heslo k peněžence.</translation>
    </message>
    <message>
        <source>Confirm wallet encryption</source>
        <translation>Potvrď zašifrování peněženky</translation>
    </message>
    <message>
        <source>Warning: If you encrypt your wallet and lose your passphrase, you will &lt;b&gt;LOSE ALL OF YOUR LITECOINS&lt;/b&gt;!</source>
        <translation>Upozornění: Pokud si zašifruješ peněženku a ztratíš či zapomeneš heslo, &lt;b&gt;PŘIJDEŠ O VŠECHNY LITECOINY&lt;/b&gt;!</translation>
    </message>
    <message>
        <source>Are you sure you wish to encrypt your wallet?</source>
        <translation>Jsi si jistý, že chceš peněženku zašifrovat?</translation>
    </message>
    <message>
        <source>IMPORTANT: Any previous backups you have made of your wallet file should be replaced with the newly generated, encrypted wallet file. For security reasons, previous backups of the unencrypted wallet file will become useless as soon as you start using the new, encrypted wallet.</source>
        <translation>DŮLEŽITÉ: Všechny předchozí zálohy peněženky by měly být nahrazeny nově vygenerovanou, zašifrovanou peněženkou. Z bezpečnostních důvodů budou předchozí zálohy nešifrované peněženky nepoužitelné, jakmile začneš používat novou zašifrovanou peněženku.</translation>
    </message>
    <message>
        <source>Warning: The Caps Lock key is on!</source>
        <translation>Upozornění: Caps Lock je zapnutý!</translation>
    </message>
    <message>
        <source>Wallet encrypted</source>
        <translation>Peněženka je zašifrována</translation>
    </message>
    <message>
        <source>Enter the new passphrase to the wallet.&lt;br/&gt;Please use a passphrase of &lt;b&gt;ten or more random characters&lt;/b&gt;, or &lt;b&gt;eight or more words&lt;/b&gt;.</source>
        <translation>Zadej nové heslo k peněžence.&lt;br/&gt;Použij &lt;b&gt;alespoň deset náhodných znaků&lt;/b&gt; nebo &lt;b&gt;alespoň osm slov&lt;/b&gt;.</translation>
    </message>
    <message>
        <source>Litecoin will close now to finish the encryption process. Remember that encrypting your wallet cannot fully protect your litecoins from being stolen by malware infecting your computer.</source>
        <translation>Litecoin se teď ukončí, aby dokončil zašifrování. Pamatuj však, že pouhé zašifrování peněženky úplně nezabraňuje krádeži tvých litecoinů malwarem, kterým se může počítač nakazit.</translation>
    </message>
    <message>
        <source>Wallet encryption failed</source>
        <translation>Zašifrování peněženky selhalo</translation>
    </message>
    <message>
        <source>Wallet encryption failed due to an internal error. Your wallet was not encrypted.</source>
        <translation>Zašifrování peněženky selhalo kvůli vnitřní chybě. Tvá peněženka tedy nebyla zašifrována.</translation>
    </message>
    <message>
        <source>The supplied passphrases do not match.</source>
        <translation>Zadaná hesla nejsou shodná.</translation>
    </message>
    <message>
        <source>Wallet unlock failed</source>
        <translation>Nepodařilo se odemknout peněženku</translation>
    </message>
    <message>
        <source>The passphrase entered for the wallet decryption was incorrect.</source>
        <translation>Nezadal jsi správné heslo pro dešifrování peněženky.</translation>
    </message>
    <message>
        <source>Wallet decryption failed</source>
        <translation>Nepodařilo se dešifrovat peněženku</translation>
    </message>
    <message>
        <source>Wallet passphrase was successfully changed.</source>
        <translation>Heslo k peněžence bylo v pořádku změněno.</translation>
    </message>
</context>
<context>
    <name>BitcoinGUI</name>
    <message>
        <source>Sign &amp;message...</source>
        <translation>Po&amp;depiš zprávu...</translation>
    </message>
    <message>
        <source>Synchronizing with network...</source>
        <translation>Synchronizuji se se sítí...</translation>
    </message>
    <message>
        <source>&amp;Overview</source>
        <translation>&amp;Přehled</translation>
    </message>
    <message>
        <source>Node</source>
        <translation>Uzel</translation>
    </message>
    <message>
        <source>Show general overview of wallet</source>
        <translation>Zobraz celkový přehled peněženky</translation>
    </message>
    <message>
        <source>&amp;Transactions</source>
        <translation>&amp;Transakce</translation>
    </message>
    <message>
        <source>Browse transaction history</source>
        <translation>Procházej historii transakcí</translation>
    </message>
    <message>
        <source>E&amp;xit</source>
        <translation>&amp;Konec</translation>
    </message>
    <message>
        <source>Quit application</source>
        <translation>Ukonči aplikaci</translation>
    </message>
    <message>
        <source>About &amp;Qt</source>
        <translation>O &amp;Qt</translation>
    </message>
    <message>
        <source>Show information about Qt</source>
        <translation>Zobraz informace o Qt</translation>
    </message>
    <message>
        <source>&amp;Options...</source>
        <translation>&amp;Možnosti...</translation>
    </message>
    <message>
        <source>&amp;Encrypt Wallet...</source>
        <translation>Zaši&amp;fruj peněženku...</translation>
    </message>
    <message>
        <source>&amp;Backup Wallet...</source>
        <translation>&amp;Zazálohuj peněženku...</translation>
    </message>
    <message>
        <source>&amp;Change Passphrase...</source>
        <translation>Změň &amp;heslo...</translation>
    </message>
    <message>
        <source>&amp;Sending addresses...</source>
        <translation>Od&amp;esílací adresy...</translation>
    </message>
    <message>
        <source>&amp;Receiving addresses...</source>
        <translation>Př&amp;ijímací adresy...</translation>
    </message>
    <message>
        <source>Open &amp;URI...</source>
        <translation>Načíst &amp;URI...</translation>
    </message>
    <message>
        <source>Litecoin Core client</source>
        <translation>Litecoin Core klient</translation>
    </message>
    <message>
        <source>Importing blocks from disk...</source>
        <translation>Importuji bloky z disku...</translation>
    </message>
    <message>
        <source>Reindexing blocks on disk...</source>
        <translation>Vytvářím nový index bloků na disku...</translation>
    </message>
    <message>
        <source>Send coins to a Litecoin address</source>
        <translation>Pošli mince na Litecoinovou adresu</translation>
    </message>
    <message>
        <source>Modify configuration options for Litecoin</source>
        <translation>Uprav nastavení Litecoinu</translation>
    </message>
    <message>
        <source>Backup wallet to another location</source>
        <translation>Zazálohuj peněženku na jiné místo</translation>
    </message>
    <message>
        <source>Change the passphrase used for wallet encryption</source>
        <translation>Změň heslo k šifrování peněženky</translation>
    </message>
    <message>
        <source>&amp;Debug window</source>
        <translation>&amp;Ladicí okno</translation>
    </message>
    <message>
        <source>Open debugging and diagnostic console</source>
        <translation>Otevři ladicí a diagnostickou konzoli</translation>
    </message>
    <message>
        <source>&amp;Verify message...</source>
        <translation>&amp;Ověř zprávu...</translation>
    </message>
    <message>
        <source>Litecoin</source>
        <translation>Litecoin</translation>
    </message>
    <message>
        <source>Wallet</source>
        <translation>Peněženka</translation>
    </message>
    <message>
        <source>&amp;Send</source>
        <translation>&amp;Pošli</translation>
    </message>
    <message>
        <source>&amp;Receive</source>
        <translation>Při&amp;jmi</translation>
    </message>
    <message>
        <source>Show information about Litecoin Core</source>
        <translation>Zobraz informace o Litecoin Core</translation>
    </message>
    <message>
        <source>&amp;Show / Hide</source>
        <translation>&amp;Zobraz/Skryj</translation>
    </message>
    <message>
        <source>Show or hide the main Window</source>
        <translation>Zobraz nebo skryj hlavní okno</translation>
    </message>
    <message>
        <source>Encrypt the private keys that belong to your wallet</source>
        <translation>Zašifruj soukromé klíče ve své peněžence</translation>
    </message>
    <message>
        <source>Sign messages with your Litecoin addresses to prove you own them</source>
        <translation>Podepiš zprávy svými Litecoinovými adresami, čímž prokážeš, že jsi jejich vlastníkem</translation>
    </message>
    <message>
        <source>Verify messages to ensure they were signed with specified Litecoin addresses</source>
        <translation>Ověř zprávy, aby ses ujistil, že byly podepsány danými Litecoinovými adresami</translation>
    </message>
    <message>
        <source>&amp;File</source>
        <translation>&amp;Soubor</translation>
    </message>
    <message>
        <source>&amp;Settings</source>
        <translation>&amp;Nastavení</translation>
    </message>
    <message>
        <source>&amp;Help</source>
        <translation>Ná&amp;pověda</translation>
    </message>
    <message>
        <source>Tabs toolbar</source>
        <translation>Panel s listy</translation>
    </message>
    <message>
        <source>Litecoin Core</source>
        <translation>Litecoin Core</translation>
    </message>
    <message>
        <source>Request payments (generates QR codes and litecoin: URIs)</source>
        <translation>Požaduj platby (generuje QR kódy a litecoin: URI)</translation>
    </message>
    <message>
        <source>&amp;About Litecoin Core</source>
        <translation>O &amp;Litecoin Core</translation>
    </message>
    <message>
        <source>Show the list of used sending addresses and labels</source>
        <translation>Ukaž seznam použitých odesílacích adres a jejich označení</translation>
    </message>
    <message>
        <source>Show the list of used receiving addresses and labels</source>
        <translation>Ukaž seznam použitých přijímacích adres a jejich označení</translation>
    </message>
    <message>
        <source>Open a litecoin: URI or payment request</source>
        <translation>Načti litecoin: URI nebo platební požadavek</translation>
    </message>
    <message>
        <source>&amp;Command-line options</source>
        <translation>Ar&amp;gumenty z příkazové řádky</translation>
    </message>
    <message>
        <source>Show the Litecoin Core help message to get a list with possible Litecoin command-line options</source>
        <translation>Seznam argumentů Litecoinu pro příkazovou řádku získáš v nápovědě Litecoinu Core</translation>
    </message>
    <message numerus="yes">
        <source>%n active connection(s) to Litecoin network</source>
        <translation><numerusform>%n aktivní spojení do Litecoinové sítě</numerusform><numerusform>%n aktivní spojení do Litecoinové sítě</numerusform><numerusform>%n aktivních spojení do Litecoinové sítě</numerusform></translation>
    </message>
    <message>
        <source>No block source available...</source>
        <translation>Není dostupný žádný zdroj bloků...</translation>
    </message>
    <message numerus="yes">
        <source>%n hour(s)</source>
        <translation><numerusform>%n hodinu</numerusform><numerusform>%n hodiny</numerusform><numerusform>%n hodin</numerusform></translation>
    </message>
    <message numerus="yes">
        <source>%n day(s)</source>
        <translation><numerusform>%n den</numerusform><numerusform>%n dny</numerusform><numerusform>%n dnů</numerusform></translation>
    </message>
    <message numerus="yes">
        <source>%n week(s)</source>
        <translation><numerusform>%n týden</numerusform><numerusform>%n týdny</numerusform><numerusform>%n týdnů</numerusform></translation>
    </message>
    <message>
        <source>%1 and %2</source>
        <translation>%1 a %2</translation>
    </message>
    <message numerus="yes">
        <source>%n year(s)</source>
        <translation><numerusform>%n rok</numerusform><numerusform>%n roky</numerusform><numerusform>%n roků</numerusform></translation>
    </message>
    <message>
        <source>%1 behind</source>
        <translation>Stahuji ještě bloky transakcí za poslední %1</translation>
    </message>
    <message>
        <source>Last received block was generated %1 ago.</source>
        <translation>Poslední stažený blok byl vygenerován %1 zpátky.</translation>
    </message>
    <message>
        <source>Transactions after this will not yet be visible.</source>
        <translation>Následné transakce ještě nebudou vidět.</translation>
    </message>
    <message>
        <source>Error</source>
        <translation>Chyba</translation>
    </message>
    <message>
        <source>Warning</source>
        <translation>Upozornění</translation>
    </message>
    <message>
        <source>Information</source>
        <translation>Informace</translation>
    </message>
    <message>
        <source>Up to date</source>
        <translation>Aktuální</translation>
    </message>
    <message numerus="yes">
        <source>Processed %n blocks of transaction history.</source>
        <translation><numerusform>Zpracován %n blok transakční historie.</numerusform><numerusform>Zpracovány %n bloky transakční historie.</numerusform><numerusform>Zpracováno %n bloků transakční historie.</numerusform></translation>
    </message>
    <message>
        <source>Catching up...</source>
        <translation>Stahuji...</translation>
    </message>
    <message>
        <source>Sent transaction</source>
        <translation>Odeslané transakce</translation>
    </message>
    <message>
        <source>Incoming transaction</source>
        <translation>Příchozí transakce</translation>
    </message>
    <message>
        <source>Date: %1
Amount: %2
Type: %3
Address: %4
</source>
        <translation>Datum: %1
Částka: %2
Typ: %3
Adresa: %4
</translation>
    </message>
    <message>
        <source>Wallet is &lt;b&gt;encrypted&lt;/b&gt; and currently &lt;b&gt;unlocked&lt;/b&gt;</source>
        <translation>Peněženka je &lt;b&gt;zašifrovaná&lt;/b&gt; a momentálně &lt;b&gt;odemčená&lt;/b&gt;</translation>
    </message>
    <message>
        <source>Wallet is &lt;b&gt;encrypted&lt;/b&gt; and currently &lt;b&gt;locked&lt;/b&gt;</source>
        <translation>Peněženka je &lt;b&gt;zašifrovaná&lt;/b&gt; a momentálně &lt;b&gt;zamčená&lt;/b&gt;</translation>
    </message>
</context>
<context>
    <name>ClientModel</name>
    <message>
        <source>Network Alert</source>
        <translation>Upozornění sítě</translation>
    </message>
</context>
<context>
    <name>CoinControlDialog</name>
    <message>
        <source>Coin Selection</source>
        <translation>Výběr mincí</translation>
    </message>
    <message>
        <source>Quantity:</source>
        <translation>Počet:</translation>
    </message>
    <message>
        <source>Bytes:</source>
        <translation>Bajtů:</translation>
    </message>
    <message>
        <source>Amount:</source>
        <translation>Částka:</translation>
    </message>
    <message>
        <source>Priority:</source>
        <translation>Priorita:</translation>
    </message>
    <message>
        <source>Fee:</source>
        <translation>Poplatek:</translation>
    </message>
    <message>
        <source>Dust:</source>
        <translation>Prach:</translation>
    </message>
    <message>
        <source>After Fee:</source>
        <translation>Čistá částka:</translation>
    </message>
    <message>
        <source>Change:</source>
        <translation>Drobné:</translation>
    </message>
    <message>
        <source>(un)select all</source>
        <translation>(od)označit všechny</translation>
    </message>
    <message>
        <source>Tree mode</source>
        <translation>Zobrazit jako strom</translation>
    </message>
    <message>
        <source>List mode</source>
        <translation>Vypsat jako seznam</translation>
    </message>
    <message>
        <source>Amount</source>
        <translation>Částka</translation>
    </message>
    <message>
        <source>Received with label</source>
        <translation>Příjem na označení</translation>
    </message>
    <message>
        <source>Received with address</source>
        <translation>Příjem na adrese</translation>
    </message>
    <message>
        <source>Date</source>
        <translation>Datum</translation>
    </message>
    <message>
        <source>Confirmations</source>
        <translation>Potvrzení</translation>
    </message>
    <message>
        <source>Confirmed</source>
        <translation>Potvrzeno</translation>
    </message>
    <message>
        <source>Priority</source>
        <translation>Priorita</translation>
    </message>
    <message>
        <source>Copy address</source>
        <translation>Kopíruj adresu</translation>
    </message>
    <message>
        <source>Copy label</source>
        <translation>Kopíruj její označení</translation>
    </message>
    <message>
        <source>Copy amount</source>
        <translation>Kopíruj částku</translation>
    </message>
    <message>
        <source>Copy transaction ID</source>
        <translation>Kopíruj ID transakce</translation>
    </message>
    <message>
        <source>Lock unspent</source>
        <translation>Zamkni neutracené</translation>
    </message>
    <message>
        <source>Unlock unspent</source>
        <translation>Odemkni k utracení</translation>
    </message>
    <message>
        <source>Copy quantity</source>
        <translation>Kopíruj počet</translation>
    </message>
    <message>
        <source>Copy fee</source>
        <translation>Kopíruj poplatek</translation>
    </message>
    <message>
        <source>Copy after fee</source>
        <translation>Kopíruj čistou částku</translation>
    </message>
    <message>
        <source>Copy bytes</source>
        <translation>Kopíruj bajty</translation>
    </message>
    <message>
        <source>Copy priority</source>
        <translation>Kopíruj prioritu</translation>
    </message>
    <message>
        <source>Copy dust</source>
        <translation>Kopíruj prach</translation>
    </message>
    <message>
        <source>Copy change</source>
        <translation>Kopíruj drobné</translation>
    </message>
    <message>
        <source>highest</source>
        <translation>nejvyšší</translation>
    </message>
    <message>
        <source>higher</source>
        <translation>vyšší</translation>
    </message>
    <message>
        <source>high</source>
        <translation>vysoká</translation>
    </message>
    <message>
        <source>medium-high</source>
        <translation>vyšší střední</translation>
    </message>
    <message>
        <source>medium</source>
        <translation>střední</translation>
    </message>
    <message>
        <source>low-medium</source>
        <translation>nižší střední</translation>
    </message>
    <message>
        <source>low</source>
        <translation>nízká</translation>
    </message>
    <message>
        <source>lower</source>
        <translation>nižší</translation>
    </message>
    <message>
        <source>lowest</source>
        <translation>nejnižší</translation>
    </message>
    <message>
        <source>(%1 locked)</source>
        <translation>(%1 zamčeno)</translation>
    </message>
    <message>
        <source>none</source>
        <translation>žádná</translation>
    </message>
    <message>
        <source>Can vary +/- %1 satoshi(s) per input.</source>
        <translation>Může se lišit o +/– %1 satoshi na každý vstup.</translation>
    </message>
    <message>
        <source>yes</source>
        <translation>ano</translation>
    </message>
    <message>
        <source>no</source>
        <translation>ne</translation>
    </message>
    <message>
        <source>This label turns red, if the transaction size is greater than 1000 bytes.</source>
        <translation>Popisek zčervená, pokud je velikost transakce větší než 1000 bajtů.</translation>
    </message>
    <message>
        <source>This means a fee of at least %1 per kB is required.</source>
        <translation>To znamená, že je vyžadován poplatek alespoň %1 za kB.</translation>
    </message>
    <message>
        <source>Can vary +/- 1 byte per input.</source>
        <translation>Může se lišit o +/– 1 bajt na každý vstup.</translation>
    </message>
    <message>
        <source>Transactions with higher priority are more likely to get included into a block.</source>
        <translation>Transakce s vyšší prioritou mají větší šanci na zařazení do bloku.</translation>
    </message>
    <message>
        <source>This label turns red, if the priority is smaller than "medium".</source>
        <translation>Popisek zčervená, pokud je priorita menší než „střední“.</translation>
    </message>
    <message>
        <source>This label turns red, if any recipient receives an amount smaller than %1.</source>
        <translation>Popisek zčervená, pokud má některý příjemce obdržet částku menší než %1.</translation>
    </message>
    <message>
        <source>(no label)</source>
        <translation>(bez označení)</translation>
    </message>
    <message>
        <source>change from %1 (%2)</source>
        <translation>drobné z %1 (%2)</translation>
    </message>
    <message>
        <source>(change)</source>
        <translation>(drobné)</translation>
    </message>
</context>
<context>
    <name>EditAddressDialog</name>
    <message>
        <source>Edit Address</source>
        <translation>Uprav adresu</translation>
    </message>
    <message>
        <source>&amp;Label</source>
        <translation>&amp;Označení</translation>
    </message>
    <message>
        <source>The label associated with this address list entry</source>
        <translation>Označení spojené s tímto záznamem v seznamu adres</translation>
    </message>
    <message>
        <source>The address associated with this address list entry. This can only be modified for sending addresses.</source>
        <translation>Adresa spojená s tímto záznamem v seznamu adres. Lze upravovat jen pro odesílací adresy.</translation>
    </message>
    <message>
        <source>&amp;Address</source>
        <translation>&amp;Adresa</translation>
    </message>
    <message>
        <source>New receiving address</source>
        <translation>Nová přijímací adresa</translation>
    </message>
    <message>
        <source>New sending address</source>
        <translation>Nová odesílací adresa</translation>
    </message>
    <message>
        <source>Edit receiving address</source>
        <translation>Uprav přijímací adresu</translation>
    </message>
    <message>
        <source>Edit sending address</source>
        <translation>Uprav odesílací adresu</translation>
    </message>
    <message>
        <source>The entered address "%1" is already in the address book.</source>
        <translation>Zadaná adresa "%1" už v adresáři je.</translation>
    </message>
    <message>
        <source>The entered address "%1" is not a valid Litecoin address.</source>
        <translation>Zadaná adresa "%1" není platná Litecoinová adresa.</translation>
    </message>
    <message>
        <source>Could not unlock wallet.</source>
        <translation>Nemohu odemknout peněženku.</translation>
    </message>
    <message>
        <source>New key generation failed.</source>
        <translation>Nepodařilo se mi vygenerovat nový klíč.</translation>
    </message>
</context>
<context>
    <name>FreespaceChecker</name>
    <message>
        <source>A new data directory will be created.</source>
        <translation>Vytvoří se nový adresář pro data.</translation>
    </message>
    <message>
        <source>name</source>
        <translation>název</translation>
    </message>
    <message>
        <source>Directory already exists. Add %1 if you intend to create a new directory here.</source>
        <translation>Adresář už existuje. Přidej %1, pokud tady chceš vytvořit nový adresář.</translation>
    </message>
    <message>
        <source>Path already exists, and is not a directory.</source>
        <translation>Taková cesta už existuje, ale není adresářem.</translation>
    </message>
    <message>
        <source>Cannot create data directory here.</source>
        <translation>Tady nemůžu vytvořit adresář pro data.</translation>
    </message>
</context>
<context>
    <name>HelpMessageDialog</name>
    <message>
        <source>Litecoin Core</source>
        <translation>Litecoin Core</translation>
    </message>
    <message>
        <source>version</source>
        <translation>verze</translation>
    </message>
    <message>
        <source>(%1-bit)</source>
        <translation>(%1-bit)</translation>
    </message>
    <message>
        <source>About Litecoin Core</source>
        <translation>O Litecoin Core</translation>
    </message>
    <message>
        <source>Command-line options</source>
        <translation>Argumenty z příkazové řádky</translation>
    </message>
    <message>
        <source>Usage:</source>
        <translation>Užití:</translation>
    </message>
    <message>
        <source>command-line options</source>
        <translation>možnosti příkazové řádky</translation>
    </message>
    <message>
        <source>UI options</source>
        <translation>Možnosti UI</translation>
    </message>
    <message>
        <source>Set language, for example "de_DE" (default: system locale)</source>
        <translation>Nastavit jazyk, například "de_DE" (výchozí: systémové nastavení)</translation>
    </message>
    <message>
        <source>Start minimized</source>
        <translation>Nastartovat minimalizovaně</translation>
    </message>
    <message>
        <source>Set SSL root certificates for payment request (default: -system-)</source>
        <translation>Nastavit kořenové SSL certifikáty pro platební požadavky (výchozí: -system-)</translation>
    </message>
    <message>
        <source>Show splash screen on startup (default: 1)</source>
        <translation>Zobrazit startovací obrazovku (výchozí: 1)</translation>
    </message>
    <message>
        <source>Choose data directory on startup (default: 0)</source>
        <translation>Zvolit adresář pro data při startu (výchozí: 0)</translation>
    </message>
</context>
<context>
    <name>Intro</name>
    <message>
        <source>Welcome</source>
        <translation>Vítej</translation>
    </message>
    <message>
        <source>Welcome to Litecoin Core.</source>
        <translation>Vítej v Litecoin Core.</translation>
    </message>
    <message>
        <source>As this is the first time the program is launched, you can choose where Litecoin Core will store its data.</source>
        <translation>Tohle je poprvé, co spouštíš Litecoin Core, takže si můžeš zvolit, kam bude ukládat svá data.</translation>
    </message>
    <message>
        <source>Litecoin Core will download and store a copy of the Litecoin block chain. At least %1GB of data will be stored in this directory, and it will grow over time. The wallet will also be stored in this directory.</source>
        <translation>Litecoin Core bude stahovat kopii řetězce bloků. Proto bude potřeba do tohoto adresáře uložit nejméně %1 GB dat – toto číslo bude navíc v průběhu času pomalu růst. Tvá peněženka bude rovněž uložena v tomto adresáři.</translation>
    </message>
    <message>
        <source>Use the default data directory</source>
        <translation>Použij výchozí adresář pro data</translation>
    </message>
    <message>
        <source>Use a custom data directory:</source>
        <translation>Použij tento adresář pro data:</translation>
    </message>
    <message>
        <source>Litecoin Core</source>
        <translation>Litecoin Core</translation>
    </message>
    <message>
        <source>Error: Specified data directory "%1" cannot be created.</source>
        <translation>Chyba: Nejde vytvořit požadovaný adresář pro data „%1“.</translation>
    </message>
    <message>
        <source>Error</source>
        <translation>Chyba</translation>
    </message>
    <message numerus="yes">
        <source>%n GB of free space available</source>
        <translation><numerusform>%n GB volného místa</numerusform><numerusform>%n GB volného místa</numerusform><numerusform>%n GB volného místa</numerusform></translation>
    </message>
    <message numerus="yes">
        <source>(of %n GB needed)</source>
        <translation><numerusform>(z potřebného %n GB)</numerusform><numerusform>(z potřebných %n GB)</numerusform><numerusform>(z potřebných %n GB)</numerusform></translation>
    </message>
</context>
<context>
    <name>OpenURIDialog</name>
    <message>
        <source>Open URI</source>
        <translation>Načíst URI</translation>
    </message>
    <message>
        <source>Open payment request from URI or file</source>
        <translation>Načíst platební požadavek z URI nebo ze souboru</translation>
    </message>
    <message>
        <source>URI:</source>
        <translation>URI:</translation>
    </message>
    <message>
        <source>Select payment request file</source>
        <translation>Vyber soubor platebního požadavku</translation>
    </message>
    <message>
        <source>Select payment request file to open</source>
        <translation>Vyber soubor platebního požadavku k načtení</translation>
    </message>
</context>
<context>
    <name>OptionsDialog</name>
    <message>
        <source>Options</source>
        <translation>Možnosti</translation>
    </message>
    <message>
        <source>&amp;Main</source>
        <translation>&amp;Hlavní</translation>
    </message>
    <message>
        <source>Automatically start Litecoin after logging in to the system.</source>
        <translation>Automaticky spustí Litecoin po přihlášení do systému.</translation>
    </message>
    <message>
        <source>&amp;Start Litecoin on system login</source>
        <translation>S&amp;pustit Litecoin po přihlášení do systému</translation>
    </message>
    <message>
        <source>Size of &amp;database cache</source>
        <translation>Velikost &amp;databázové cache</translation>
    </message>
    <message>
        <source>MB</source>
        <translation>MB</translation>
    </message>
    <message>
        <source>Number of script &amp;verification threads</source>
        <translation>Počet vláken pro &amp;verifikaci skriptů</translation>
    </message>
    <message>
        <source>Accept connections from outside</source>
        <translation>Přijímat spojení zvenčí</translation>
    </message>
    <message>
        <source>Allow incoming connections</source>
        <translation>Přijímat příchozí spojení</translation>
    </message>
    <message>
        <source>IP address of the proxy (e.g. IPv4: 127.0.0.1 / IPv6: ::1)</source>
        <translation>IP adresa proxy (např. IPv4: 127.0.0.1/IPv6: ::1)</translation>
    </message>
    <message>
        <source>Third party URLs (e.g. a block explorer) that appear in the transactions tab as context menu items. %s in the URL is replaced by transaction hash. Multiple URLs are separated by vertical bar |.</source>
        <translation>URL třetích stran (např. block exploreru), které se zobrazí v kontextovém menu v záložce Transakce. %s v URL se nahradí hashem transakce. Více URL odděl svislítkem |.</translation>
    </message>
    <message>
        <source>Third party transaction URLs</source>
        <translation>URL transakcí třetích stran</translation>
    </message>
    <message>
        <source>Active command-line options that override above options:</source>
        <translation>Aktivní argumenty z příkazové řádky, které přetloukly tato nastavení:</translation>
    </message>
    <message>
        <source>Reset all client options to default.</source>
        <translation>Vrátí všechny volby na výchozí hodnoty.</translation>
    </message>
    <message>
        <source>&amp;Reset Options</source>
        <translation>&amp;Obnovit nastavení</translation>
    </message>
    <message>
        <source>&amp;Network</source>
        <translation>&amp;Síť</translation>
    </message>
    <message>
        <source>(0 = auto, &lt;0 = leave that many cores free)</source>
        <translation>(0 = automaticky, &lt;0 = nechat daný počet jader volný, výchozí: 0)</translation>
    </message>
    <message>
        <source>W&amp;allet</source>
        <translation>P&amp;eněženka</translation>
    </message>
    <message>
        <source>Expert</source>
        <translation>Odborník</translation>
    </message>
    <message>
        <source>Enable coin &amp;control features</source>
        <translation>Povolit ruční správu &amp;mincí</translation>
    </message>
    <message>
        <source>If you disable the spending of unconfirmed change, the change from a transaction cannot be used until that transaction has at least one confirmation. This also affects how your balance is computed.</source>
        <translation>Pokud zakážeš utrácení ještě nepotvrzených drobných, nepůjde použít drobné z transakce, dokud nebude mít alespoň jedno potvrzení. Ovlivní to také výpočet stavu účtu.</translation>
    </message>
    <message>
        <source>&amp;Spend unconfirmed change</source>
        <translation>&amp;Utrácet i ještě nepotvrzené drobné</translation>
    </message>
    <message>
        <source>Automatically open the Litecoin client port on the router. This only works when your router supports UPnP and it is enabled.</source>
        <translation>Automaticky otevře potřebný port na routeru. Tohle funguje jen za předpokladu, že tvůj router podporuje UPnP a že je UPnP povolené.</translation>
    </message>
    <message>
        <source>Map port using &amp;UPnP</source>
        <translation>Namapovat port přes &amp;UPnP</translation>
    </message>
    <message>
        <source>Connect to the Litecoin network through a SOCKS5 proxy.</source>
        <translation>Připojí se do Litecoinové sítě přes SOCKS5 proxy.</translation>
    </message>
    <message>
        <source>&amp;Connect through SOCKS5 proxy (default proxy):</source>
        <translation>&amp;Připojit přes SOCKS5 proxy (výchozí proxy):</translation>
    </message>
    <message>
        <source>Proxy &amp;IP:</source>
        <translation>&amp;IP adresa proxy:</translation>
    </message>
    <message>
        <source>&amp;Port:</source>
        <translation>Por&amp;t:</translation>
    </message>
    <message>
        <source>Port of the proxy (e.g. 9050)</source>
        <translation>Port proxy (např. 9050)</translation>
    </message>
    <message>
        <source>&amp;Window</source>
        <translation>O&amp;kno</translation>
    </message>
    <message>
        <source>Show only a tray icon after minimizing the window.</source>
        <translation>Po minimalizaci okna zobrazí pouze ikonu v panelu.</translation>
    </message>
    <message>
        <source>&amp;Minimize to the tray instead of the taskbar</source>
        <translation>&amp;Minimalizovávat do ikony v panelu</translation>
    </message>
    <message>
        <source>Minimize instead of exit the application when the window is closed. When this option is enabled, the application will be closed only after selecting Quit in the menu.</source>
        <translation>Zavřením se aplikace minimalizuje. Pokud je tato volba zaškrtnuta, tak se aplikace ukončí pouze zvolením Konec v menu.</translation>
    </message>
    <message>
        <source>M&amp;inimize on close</source>
        <translation>Za&amp;vřením minimalizovat</translation>
    </message>
    <message>
        <source>&amp;Display</source>
        <translation>Zobr&amp;azení</translation>
    </message>
    <message>
        <source>User Interface &amp;language:</source>
        <translation>&amp;Jazyk uživatelského rozhraní:</translation>
    </message>
    <message>
        <source>The user interface language can be set here. This setting will take effect after restarting Litecoin.</source>
        <translation>Tady lze nastavit jazyk uživatelského rozhraní. Nastavení se projeví až po restartování Litecoinu.</translation>
    </message>
    <message>
        <source>&amp;Unit to show amounts in:</source>
        <translation>J&amp;ednotka pro částky:</translation>
    </message>
    <message>
        <source>Choose the default subdivision unit to show in the interface and when sending coins.</source>
        <translation>Zvol výchozí podjednotku, která se bude zobrazovat v programu a při posílání mincí.</translation>
    </message>
    <message>
        <source>Whether to show coin control features or not.</source>
        <translation>Zda ukazovat možnosti pro ruční správu mincí nebo ne.</translation>
    </message>
    <message>
        <source>&amp;OK</source>
        <translation>&amp;Budiž</translation>
    </message>
    <message>
        <source>&amp;Cancel</source>
        <translation>&amp;Zrušit</translation>
    </message>
    <message>
        <source>default</source>
        <translation>výchozí</translation>
    </message>
    <message>
        <source>none</source>
        <translation>žádné</translation>
    </message>
    <message>
        <source>Confirm options reset</source>
        <translation>Potvrzení obnovení nastavení</translation>
    </message>
    <message>
        <source>Client restart required to activate changes.</source>
        <translation>K aktivaci změn je potřeba restartovat klienta.</translation>
    </message>
    <message>
        <source>Client will be shutdown, do you want to proceed?</source>
        <translation>Klient se vypne, chceš pokračovat?</translation>
    </message>
    <message>
        <source>This change would require a client restart.</source>
        <translation>Tahle změna bude chtít restartovat klienta.</translation>
    </message>
    <message>
        <source>The supplied proxy address is invalid.</source>
        <translation>Zadaná adresa proxy je neplatná.</translation>
    </message>
</context>
<context>
    <name>OverviewPage</name>
    <message>
        <source>Form</source>
        <translation>Formulář</translation>
    </message>
    <message>
        <source>The displayed information may be out of date. Your wallet automatically synchronizes with the Litecoin network after a connection is established, but this process has not completed yet.</source>
        <translation>Zobrazené informace nemusí být aktuální. Tvá peněženka se automaticky sesynchronizuje s Litecoinovou sítí, jakmile se s ní spojí. Zatím ale ještě není synchronizace dokončena.</translation>
    </message>
    <message>
        <source>Watch-only:</source>
        <translation>Sledované:</translation>
    </message>
    <message>
        <source>Available:</source>
        <translation>K dispozici:</translation>
    </message>
    <message>
        <source>Your current spendable balance</source>
        <translation>Aktuální disponibilní stav tvého účtu</translation>
    </message>
    <message>
        <source>Pending:</source>
        <translation>Očekáváno:</translation>
    </message>
    <message>
        <source>Total of transactions that have yet to be confirmed, and do not yet count toward the spendable balance</source>
        <translation>Souhrn transakcí, které ještě nejsou potvrzené a které se ještě nezapočítávají do celkového disponibilního stavu účtu</translation>
    </message>
    <message>
        <source>Immature:</source>
        <translation>Nedozráno:</translation>
    </message>
    <message>
        <source>Mined balance that has not yet matured</source>
        <translation>Vytěžené mince, které ještě nejsou zralé</translation>
    </message>
    <message>
        <source>Balances</source>
        <translation>Stavy účtů</translation>
    </message>
    <message>
        <source>Total:</source>
        <translation>Celkem:</translation>
    </message>
    <message>
        <source>Your current total balance</source>
        <translation>Celkový stav tvého účtu</translation>
    </message>
    <message>
        <source>Your current balance in watch-only addresses</source>
        <translation>Aktuální stav účtu sledovaných adres</translation>
    </message>
    <message>
        <source>Spendable:</source>
        <translation>Běžné:</translation>
    </message>
    <message>
        <source>Recent transactions</source>
        <translation>Poslední transakce</translation>
    </message>
    <message>
        <source>Unconfirmed transactions to watch-only addresses</source>
        <translation>Nepotvrzené transakce sledovaných adres</translation>
    </message>
    <message>
        <source>Mined balance in watch-only addresses that has not yet matured</source>
        <translation>Vytěžené mince na sledovaných adresách, které ještě nejsou zralé</translation>
    </message>
    <message>
        <source>Current total balance in watch-only addresses</source>
        <translation>Aktuální stav účtu sledovaných adres</translation>
    </message>
    <message>
        <source>out of sync</source>
        <translation>nesynchronizováno</translation>
    </message>
</context>
<context>
    <name>PaymentServer</name>
    <message>
        <source>URI handling</source>
        <translation>Zpracování URI</translation>
    </message>
    <message>
        <source>Invalid payment address %1</source>
        <translation>Neplatná platební adresa %1</translation>
    </message>
    <message>
        <source>Payment request rejected</source>
        <translation>Platební požadavek byl odmítnut</translation>
    </message>
    <message>
        <source>Payment request network doesn't match client network.</source>
        <translation>Síť platebního požadavku neodpovídá síti klienta.</translation>
    </message>
    <message>
        <source>Payment request has expired.</source>
        <translation>Platební požadavek vypršel.</translation>
    </message>
    <message>
        <source>Payment request is not initialized.</source>
        <translation>Platební požadavek není zahájený.</translation>
    </message>
    <message>
        <source>Requested payment amount of %1 is too small (considered dust).</source>
        <translation>Požadovaná platební částka %1 je příliš malá (je považována za prach).</translation>
    </message>
    <message>
        <source>Payment request error</source>
        <translation>Chyba platebního požadavku</translation>
    </message>
    <message>
        <source>Cannot start litecoin: click-to-pay handler</source>
        <translation>Nemůžu spustit litecoin: obsluha click-to-pay</translation>
    </message>
    <message>
        <source>Payment request fetch URL is invalid: %1</source>
        <translation>Zdrojová URL platebního požadavku není platná: %1</translation>
    </message>
    <message>
        <source>URI cannot be parsed! This can be caused by an invalid Litecoin address or malformed URI parameters.</source>
        <translation>Nepodařilo se analyzovat URI! Důvodem může být neplatná Litecoinová adresa nebo poškozené parametry URI.</translation>
    </message>
    <message>
        <source>Payment request file handling</source>
        <translation>Zpracování souboru platebního požadavku</translation>
    </message>
    <message>
        <source>Payment request file cannot be read! This can be caused by an invalid payment request file.</source>
        <translation>Soubor platebního požadavku nejde přečíst nebo zpracovat! Příčinou může být špatný soubor platebního požadavku.</translation>
    </message>
    <message>
        <source>Unverified payment requests to custom payment scripts are unsupported.</source>
        <translation>Neověřené platební požadavky k uživatelským platebním skriptům nejsou podporované.</translation>
    </message>
    <message>
        <source>Refund from %1</source>
        <translation>Vrácení peněz od %1</translation>
    </message>
    <message>
        <source>Payment request %1 is too large (%2 bytes, allowed %3 bytes).</source>
        <translation>Platební požadavek %1 je moc velký (%2 bajtů, povoleno %3 bajtů).</translation>
    </message>
    <message>
        <source>Payment request DoS protection</source>
        <translation>DoS ochrana platebního požadavku</translation>
    </message>
    <message>
        <source>Error communicating with %1: %2</source>
        <translation>Chyba při komunikaci s %1: %2</translation>
    </message>
    <message>
        <source>Payment request cannot be parsed!</source>
        <translation>Platební požadavek je nečitelný!</translation>
    </message>
    <message>
        <source>Bad response from server %1</source>
        <translation>Chybná odpověď ze serveru %1</translation>
    </message>
    <message>
        <source>Payment acknowledged</source>
        <translation>Platba potvrzena</translation>
    </message>
    <message>
        <source>Network request error</source>
        <translation>Chyba síťového požadavku</translation>
    </message>
</context>
<context>
    <name>PeerTableModel</name>
    <message>
        <source>User Agent</source>
        <translation>Typ klienta</translation>
    </message>
    <message>
        <source>Address/Hostname</source>
        <translation>Adresa/Název hostitele</translation>
    </message>
    <message>
        <source>Ping Time</source>
        <translation>Odezva</translation>
    </message>
</context>
<context>
    <name>QObject</name>
    <message>
        <source>Amount</source>
        <translation>Částka</translation>
    </message>
    <message>
        <source>Enter a Litecoin address (e.g. %1)</source>
        <translation>Zadej Litecoinovou adresu (např. %1)</translation>
    </message>
    <message>
        <source>%1 d</source>
        <translation>%1 d</translation>
    </message>
    <message>
        <source>%1 h</source>
        <translation>%1 h</translation>
    </message>
    <message>
        <source>%1 m</source>
        <translation>%1 m</translation>
    </message>
    <message>
        <source>%1 s</source>
        <translation>%1 s</translation>
    </message>
    <message>
        <source>NETWORK</source>
        <translation>SÍŤ</translation>
    </message>
    <message>
        <source>UNKNOWN</source>
        <translation>NEZNÁMÁ</translation>
    </message>
    <message>
        <source>None</source>
        <translation>Žádné</translation>
    </message>
    <message>
        <source>N/A</source>
        <translation>N/A</translation>
    </message>
    <message>
        <source>%1 ms</source>
        <translation>%1 ms</translation>
    </message>
</context>
<context>
    <name>QRImageWidget</name>
    <message>
        <source>&amp;Save Image...</source>
        <translation>&amp;Ulož obrázek...</translation>
    </message>
    <message>
        <source>&amp;Copy Image</source>
        <translation>&amp;Kopíruj obrázek</translation>
    </message>
    <message>
        <source>Save QR Code</source>
        <translation>Ulož QR kód</translation>
    </message>
    <message>
        <source>PNG Image (*.png)</source>
        <translation>PNG obrázek (*.png)</translation>
    </message>
</context>
<context>
    <name>RPCConsole</name>
    <message>
        <source>Client name</source>
        <translation>Název klienta</translation>
    </message>
    <message>
        <source>N/A</source>
        <translation>N/A</translation>
    </message>
    <message>
        <source>Client version</source>
        <translation>Verze klienta</translation>
    </message>
    <message>
        <source>&amp;Information</source>
        <translation>&amp;Informace</translation>
    </message>
    <message>
        <source>Debug window</source>
        <translation>Ladicí okno</translation>
    </message>
    <message>
        <source>General</source>
        <translation>Obecné</translation>
    </message>
    <message>
        <source>Using OpenSSL version</source>
        <translation>Používaná verze OpenSSL</translation>
    </message>
    <message>
        <source>Using BerkeleyDB version</source>
        <translation>Používaná verze BerkeleyDB</translation>
    </message>
    <message>
        <source>Startup time</source>
        <translation>Čas spuštění</translation>
    </message>
    <message>
        <source>Network</source>
        <translation>Síť</translation>
    </message>
    <message>
        <source>Name</source>
        <translation>Název</translation>
    </message>
    <message>
        <source>Number of connections</source>
        <translation>Počet spojení</translation>
    </message>
    <message>
        <source>Block chain</source>
        <translation>Řetězec bloků</translation>
    </message>
    <message>
        <source>Current number of blocks</source>
        <translation>Aktuální počet bloků</translation>
    </message>
    <message>
        <source>Received</source>
        <translation>Přijato</translation>
    </message>
    <message>
        <source>Sent</source>
        <translation>Odesláno</translation>
    </message>
    <message>
        <source>&amp;Peers</source>
        <translation>&amp;Protějšky</translation>
    </message>
    <message>
        <source>Select a peer to view detailed information.</source>
        <translation>Vyber protějšek a uvidíš jeho detailní informace.</translation>
    </message>
    <message>
        <source>Direction</source>
        <translation>Směr</translation>
    </message>
    <message>
        <source>Version</source>
        <translation>Verze</translation>
    </message>
    <message>
        <source>User Agent</source>
        <translation>Typ klienta</translation>
    </message>
    <message>
        <source>Services</source>
        <translation>Služby</translation>
    </message>
    <message>
        <source>Starting Height</source>
        <translation>Prvotní výška</translation>
    </message>
    <message>
        <source>Sync Height</source>
        <translation>Aktuální výška</translation>
    </message>
    <message>
        <source>Ban Score</source>
        <translation>Skóre pro klatbu</translation>
    </message>
    <message>
        <source>Connection Time</source>
        <translation>Doba spojení</translation>
    </message>
    <message>
        <source>Last Send</source>
        <translation>Poslední odeslání</translation>
    </message>
    <message>
        <source>Last Receive</source>
        <translation>Poslední příjem</translation>
    </message>
    <message>
        <source>Bytes Sent</source>
        <translation>Bajtů odesláno</translation>
    </message>
    <message>
        <source>Bytes Received</source>
        <translation>Bajtů přijato</translation>
    </message>
    <message>
        <source>Ping Time</source>
        <translation>Odezva</translation>
    </message>
    <message>
        <source>Last block time</source>
        <translation>Čas posledního bloku</translation>
    </message>
    <message>
        <source>&amp;Open</source>
        <translation>&amp;Otevřít</translation>
    </message>
    <message>
        <source>&amp;Console</source>
        <translation>&amp;Konzole</translation>
    </message>
    <message>
        <source>&amp;Network Traffic</source>
        <translation>&amp;Síťový provoz</translation>
    </message>
    <message>
        <source>&amp;Clear</source>
        <translation>&amp;Vyčistit</translation>
    </message>
    <message>
        <source>Totals</source>
        <translation>Součty</translation>
    </message>
    <message>
        <source>In:</source>
        <translation>Sem:</translation>
    </message>
    <message>
        <source>Out:</source>
        <translation>Ven:</translation>
    </message>
    <message>
        <source>Build date</source>
        <translation>Datum kompilace</translation>
    </message>
    <message>
        <source>Debug log file</source>
        <translation>Soubor s ladicími záznamy</translation>
    </message>
    <message>
        <source>Open the Litecoin debug log file from the current data directory. This can take a few seconds for large log files.</source>
        <translation>Otevři soubor s ladicími záznamy Litecoinu z aktuálního datového adresáře. U velkých logů to může pár vteřin zabrat.</translation>
    </message>
    <message>
        <source>Clear console</source>
        <translation>Vyčistit konzoli</translation>
    </message>
    <message>
        <source>Welcome to the Litecoin RPC console.</source>
        <translation>Vítej v Litecoinové RPC konzoli.</translation>
    </message>
    <message>
        <source>Use up and down arrows to navigate history, and &lt;b&gt;Ctrl-L&lt;/b&gt; to clear screen.</source>
        <translation>V historii se pohybuješ šipkami nahoru a dolů a pomocí &lt;b&gt;Ctrl-L&lt;/b&gt; čistíš obrazovku.</translation>
    </message>
    <message>
        <source>Type &lt;b&gt;help&lt;/b&gt; for an overview of available commands.</source>
        <translation>Napsáním &lt;b&gt;help&lt;/b&gt; si vypíšeš přehled dostupných příkazů.</translation>
    </message>
    <message>
        <source>%1 B</source>
        <translation>%1 B</translation>
    </message>
    <message>
        <source>%1 KB</source>
        <translation>%1 kB</translation>
    </message>
    <message>
        <source>%1 MB</source>
        <translation>%1 MB</translation>
    </message>
    <message>
        <source>%1 GB</source>
        <translation>%1 GB</translation>
    </message>
    <message>
        <source>via %1</source>
        <translation>via %1</translation>
    </message>
    <message>
        <source>never</source>
        <translation>nikdy</translation>
    </message>
    <message>
        <source>Inbound</source>
        <translation>Sem</translation>
    </message>
    <message>
        <source>Outbound</source>
        <translation>Ven</translation>
    </message>
    <message>
        <source>Unknown</source>
        <translation>Neznámá</translation>
    </message>
    <message>
        <source>Fetching...</source>
        <translation>Stahuji...</translation>
    </message>
</context>
<context>
    <name>ReceiveCoinsDialog</name>
    <message>
        <source>&amp;Amount:</source>
        <translation>Čás&amp;tka:</translation>
    </message>
    <message>
        <source>&amp;Label:</source>
        <translation>&amp;Označení:</translation>
    </message>
    <message>
        <source>&amp;Message:</source>
        <translation>&amp;Zpráva:</translation>
    </message>
    <message>
        <source>Reuse one of the previously used receiving addresses. Reusing addresses has security and privacy issues. Do not use this unless re-generating a payment request made before.</source>
        <translation>Recyklovat již dříve použité adresy. Recyklace adres má bezpečnostní rizika a narušuje soukromí. Nezaškrtávejte to, pokud znovu nevytváříte již dříve vytvořený platební požadavek.</translation>
    </message>
    <message>
        <source>R&amp;euse an existing receiving address (not recommended)</source>
        <translation>&amp;Recyklovat již existující adresy (nedoporučeno)</translation>
    </message>
    <message>
        <source>An optional message to attach to the payment request, which will be displayed when the request is opened. Note: The message will not be sent with the payment over the Litecoin network.</source>
        <translation>Volitelná zpráva, která se připojí k platebnímu požadavku a která se zobrazí, když se požadavek otevře. Poznámka: Tahle zpráva se neposílá s platbou po Litecoinové síti.</translation>
    </message>
    <message>
        <source>An optional label to associate with the new receiving address.</source>
        <translation>Volitelné označení, které se má přiřadit k nové adrese.</translation>
    </message>
    <message>
        <source>Use this form to request payments. All fields are &lt;b&gt;optional&lt;/b&gt;.</source>
        <translation>Tímto formulář můžeš požadovat platby. Všechna pole jsou &lt;b&gt;volitelná&lt;/b&gt;.</translation>
    </message>
    <message>
        <source>An optional amount to request. Leave this empty or zero to not request a specific amount.</source>
        <translation>Volitelná částka, kterou požaduješ. Nech prázdné nebo nulové, pokud nepožaduješ konkrétní částku.</translation>
    </message>
    <message>
        <source>Clear all fields of the form.</source>
        <translation>Promaž obsah ze všech formulářových políček.</translation>
    </message>
    <message>
        <source>Clear</source>
        <translation>Vyčistit</translation>
    </message>
    <message>
        <source>Requested payments history</source>
        <translation>Historie vyžádaných plateb</translation>
    </message>
    <message>
        <source>&amp;Request payment</source>
        <translation>&amp;Vyžádat platbu</translation>
    </message>
    <message>
        <source>Show the selected request (does the same as double clicking an entry)</source>
        <translation>Zobraz zvolený požadavek (stejně tak můžeš přímo na něj dvakrát poklepat)</translation>
    </message>
    <message>
        <source>Show</source>
        <translation>Zobrazit</translation>
    </message>
    <message>
        <source>Remove the selected entries from the list</source>
        <translation>Smaž zvolené požadavky ze seznamu</translation>
    </message>
    <message>
        <source>Remove</source>
        <translation>Smazat</translation>
    </message>
    <message>
        <source>Copy label</source>
        <translation>Kopíruj její označení</translation>
    </message>
    <message>
        <source>Copy message</source>
        <translation>Kopíruj zprávu</translation>
    </message>
    <message>
        <source>Copy amount</source>
        <translation>Kopíruj částku</translation>
    </message>
</context>
<context>
    <name>ReceiveRequestDialog</name>
    <message>
        <source>QR Code</source>
        <translation>QR kód</translation>
    </message>
    <message>
        <source>Copy &amp;URI</source>
        <translation>&amp;Kopíruj URI</translation>
    </message>
    <message>
        <source>Copy &amp;Address</source>
        <translation>Kopíruj &amp;adresu</translation>
    </message>
    <message>
        <source>&amp;Save Image...</source>
        <translation>&amp;Ulož obrázek...</translation>
    </message>
    <message>
        <source>Request payment to %1</source>
        <translation>Platební požadavek: %1</translation>
    </message>
    <message>
        <source>Payment information</source>
        <translation>Informace o platbě</translation>
    </message>
    <message>
        <source>URI</source>
        <translation>URI</translation>
    </message>
    <message>
        <source>Address</source>
        <translation>Adresa</translation>
    </message>
    <message>
        <source>Amount</source>
        <translation>Částka</translation>
    </message>
    <message>
        <source>Label</source>
        <translation>Označení</translation>
    </message>
    <message>
        <source>Message</source>
        <translation>Zpráva</translation>
    </message>
    <message>
        <source>Resulting URI too long, try to reduce the text for label / message.</source>
        <translation>Výsledná URI je příliš dlouhá, zkus zkrátit text označení/zprávy.</translation>
    </message>
    <message>
        <source>Error encoding URI into QR Code.</source>
        <translation>Chyba při kódování URI do QR kódu.</translation>
    </message>
</context>
<context>
    <name>RecentRequestsTableModel</name>
    <message>
        <source>Date</source>
        <translation>Datum</translation>
    </message>
    <message>
        <source>Label</source>
        <translation>Označení</translation>
    </message>
    <message>
        <source>Message</source>
        <translation>Zpráva</translation>
    </message>
    <message>
        <source>Amount</source>
        <translation>Částka</translation>
    </message>
    <message>
        <source>(no label)</source>
        <translation>(bez označení)</translation>
    </message>
    <message>
        <source>(no message)</source>
        <translation>(bez zprávy)</translation>
    </message>
    <message>
        <source>(no amount)</source>
        <translation>(bez částky)</translation>
    </message>
</context>
<context>
    <name>SendCoinsDialog</name>
    <message>
        <source>Send Coins</source>
        <translation>Pošli mince</translation>
    </message>
    <message>
        <source>Coin Control Features</source>
        <translation>Možnosti ruční správy mincí</translation>
    </message>
    <message>
        <source>Inputs...</source>
        <translation>Vstupy...</translation>
    </message>
    <message>
        <source>automatically selected</source>
        <translation>automaticky vybrané</translation>
    </message>
    <message>
        <source>Insufficient funds!</source>
        <translation>Nedostatek prostředků!</translation>
    </message>
    <message>
        <source>Quantity:</source>
        <translation>Počet:</translation>
    </message>
    <message>
        <source>Bytes:</source>
        <translation>Bajtů:</translation>
    </message>
    <message>
        <source>Amount:</source>
        <translation>Částka:</translation>
    </message>
    <message>
        <source>Priority:</source>
        <translation>Priorita:</translation>
    </message>
    <message>
        <source>Fee:</source>
        <translation>Poplatek:</translation>
    </message>
    <message>
        <source>After Fee:</source>
        <translation>Čistá částka:</translation>
    </message>
    <message>
        <source>Change:</source>
        <translation>Drobné:</translation>
    </message>
    <message>
        <source>If this is activated, but the change address is empty or invalid, change will be sent to a newly generated address.</source>
        <translation>Pokud aktivováno, ale adresa pro drobné je prázdná nebo neplatná, tak se drobné pošlou na nově vygenerovanou adresu.</translation>
    </message>
    <message>
        <source>Custom change address</source>
        <translation>Vlastní adresa pro drobné</translation>
    </message>
    <message>
        <source>Transaction Fee:</source>
        <translation>Transakční poplatek:</translation>
    </message>
    <message>
        <source>Choose...</source>
        <translation>Zvol...</translation>
    </message>
    <message>
        <source>collapse fee-settings</source>
        <translation>sbal nastavení poplatků</translation>
    </message>
    <message>
        <source>Minimize</source>
        <translation>Skryj</translation>
    </message>
    <message>
        <source>If the custom fee is set to 1000 satoshis and the transaction is only 250 bytes, then "per kilobyte" only pays 250 satoshis in fee, while "at least" pays 1000 satoshis. For transactions bigger than a kilobyte both pay by kilobyte.</source>
        <translation>Pokud je vlastní poplatek nastavený na 1000 satoshi a transakce má pouze 250 bajtů, tak „za kilobajt“ zaplatí poplatek jen 250 satoshi, zatímco „přinejmenším“ zaplatí 1000 satoshi. Pro transakce větší než kilobajt obě možnosti platí za kilobajt.</translation>
    </message>
    <message>
        <source>per kilobyte</source>
        <translation>za kilobajt</translation>
    </message>
    <message>
        <source>If the custom fee is set to 1000 satoshis and the transaction is only 250 bytes, then "per kilobyte" only pays 250 satoshis in fee, while "total at least" pays 1000 satoshis. For transactions bigger than a kilobyte both pay by kilobyte.</source>
        <translation>Pokud je vlastní poplatek nastavený na 1000 satoshi a transakce má pouze 250 bajtů, tak „za kilobajt“ zaplatí poplatek jen 250 satoshi, zatímco „přinejmenším“ zaplatí 1000 satoshi. Pro transakce větší než kilobajt obě možnosti platí za kilobajt.</translation>
    </message>
    <message>
        <source>total at least</source>
        <translation>přinejmenším</translation>
    </message>
    <message>
        <source>Paying only the minimum fee is just fine as long as there is less transaction volume than space in the blocks. But be aware that this can end up in a never confirming transaction once there is more demand for litecoin transactions than the network can process.</source>
        <translation>Platit jen minimální poplatek je v pořádku, pokud je zrovna méně transakcí než místa v blocích. Ale počítej s tím, že to také může skončit transakcí, která nikdy nebude potvrzena, pokud je větší poptávka po litecoinových transakcích, než síť zvládne zpracovat.</translation>
    </message>
    <message>
        <source>(read the tooltip)</source>
        <translation>(viz bublina)</translation>
    </message>
    <message>
        <source>Recommended:</source>
        <translation>Doporučený:</translation>
    </message>
    <message>
        <source>Custom:</source>
        <translation>Vlastní:</translation>
    </message>
    <message>
        <source>(Smart fee not initialized yet. This usually takes a few blocks...)</source>
        <translation>(Inteligentní poplatek ještě není inicializovaný. Obvykle mu to tak pár bloků trvá...)</translation>
    </message>
    <message>
        <source>Confirmation time:</source>
        <translation>Rychlost potvrzení:</translation>
    </message>
    <message>
        <source>normal</source>
        <translation>normální</translation>
    </message>
    <message>
        <source>fast</source>
        <translation>rychlá</translation>
    </message>
    <message>
        <source>Send as zero-fee transaction if possible</source>
        <translation>Pošli transakci pokud možno bez poplatku</translation>
    </message>
    <message>
        <source>(confirmation may take longer)</source>
        <translation>(potvrzení může trvat déle)</translation>
    </message>
    <message>
        <source>Send to multiple recipients at once</source>
        <translation>Pošli více příjemcům naráz</translation>
    </message>
    <message>
        <source>Add &amp;Recipient</source>
        <translation>Při&amp;dej příjemce</translation>
    </message>
    <message>
        <source>Clear all fields of the form.</source>
        <translation>Promaž obsah ze všech formulářových políček.</translation>
    </message>
    <message>
        <source>Dust:</source>
        <translation>Prach:</translation>
    </message>
    <message>
        <source>Clear &amp;All</source>
        <translation>Všechno s&amp;maž</translation>
    </message>
    <message>
        <source>Balance:</source>
        <translation>Stav účtu:</translation>
    </message>
    <message>
        <source>Confirm the send action</source>
        <translation>Potvrď odeslání</translation>
    </message>
    <message>
        <source>S&amp;end</source>
        <translation>P&amp;ošli</translation>
    </message>
    <message>
        <source>Confirm send coins</source>
        <translation>Potvrď odeslání mincí</translation>
    </message>
    <message>
        <source>%1 to %2</source>
        <translation>%1 pro %2</translation>
    </message>
    <message>
        <source>Copy quantity</source>
        <translation>Kopíruj počet</translation>
    </message>
    <message>
        <source>Copy amount</source>
        <translation>Kopíruj částku</translation>
    </message>
    <message>
        <source>Copy fee</source>
        <translation>Kopíruj poplatek</translation>
    </message>
    <message>
        <source>Copy after fee</source>
        <translation>Kopíruj čistou částku</translation>
    </message>
    <message>
        <source>Copy bytes</source>
        <translation>Kopíruj bajty</translation>
    </message>
    <message>
        <source>Copy priority</source>
        <translation>Kopíruj prioritu</translation>
    </message>
    <message>
        <source>Copy change</source>
        <translation>Kopíruj drobné</translation>
    </message>
    <message>
        <source>or</source>
        <translation>nebo</translation>
    </message>
    <message>
        <source>The recipient address is not valid, please recheck.</source>
        <translation>Adresa příjemce je neplatná, překontroluj ji prosím.</translation>
    </message>
    <message>
        <source>The amount to pay must be larger than 0.</source>
        <translation>Odesílaná částka musí být větší než 0.</translation>
    </message>
    <message>
        <source>The amount exceeds your balance.</source>
        <translation>Částka překračuje stav účtu.</translation>
    </message>
    <message>
        <source>The total exceeds your balance when the %1 transaction fee is included.</source>
        <translation>Celková částka při připočítání poplatku %1 překročí stav účtu.</translation>
    </message>
    <message>
        <source>Duplicate address found, can only send to each address once per send operation.</source>
        <translation>Zaznamenána duplikovaná adresa; každá adresa může být v odesílané platbě pouze jednou.</translation>
    </message>
    <message>
        <source>Transaction creation failed!</source>
        <translation>Vytvoření transakce selhalo!</translation>
    </message>
    <message>
        <source>The transaction was rejected! This might happen if some of the coins in your wallet were already spent, such as if you used a copy of wallet.dat and coins were spent in the copy but not marked as spent here.</source>
        <translation>Transakce byla odmítnuta! Tohle může nastat, pokud nějaké mince z tvé peněženky už jednou byly utraceny, například pokud používáš kopii souboru wallet.dat a mince byly utraceny v druhé kopii, ale nebyly označeny jako utracené v této.</translation>
    </message>
    <message>
        <source>Warning: Invalid Litecoin address</source>
        <translation>Upozornění: Neplatná Litecoinová adresa</translation>
    </message>
    <message>
        <source>(no label)</source>
        <translation>(bez označení)</translation>
    </message>
    <message>
        <source>Warning: Unknown change address</source>
        <translation>Upozornění: Neznámá adresa pro drobné</translation>
    </message>
    <message>
        <source>Copy dust</source>
        <translation>Kopíruj prach</translation>
    </message>
    <message>
        <source>Are you sure you want to send?</source>
        <translation>Jsi si jistý, že to chceš poslat?</translation>
    </message>
    <message>
        <source>added as transaction fee</source>
        <translation>přidán jako transakční poplatek</translation>
    </message>
</context>
<context>
    <name>SendCoinsEntry</name>
    <message>
        <source>A&amp;mount:</source>
        <translation>Čás&amp;tka:</translation>
    </message>
    <message>
        <source>Pay &amp;To:</source>
        <translation>&amp;Komu:</translation>
    </message>
    <message>
        <source>Enter a label for this address to add it to your address book</source>
        <translation>Zadej označení této adresy; obojí se ti pak uloží do adresáře</translation>
    </message>
    <message>
        <source>&amp;Label:</source>
        <translation>O&amp;značení:</translation>
    </message>
    <message>
        <source>Choose previously used address</source>
        <translation>Vyber již použitou adresu</translation>
    </message>
    <message>
        <source>This is a normal payment.</source>
        <translation>Tohle je normální platba.</translation>
    </message>
    <message>
        <source>The Litecoin address to send the payment to</source>
        <translation>Litecoinová adresa příjemce</translation>
    </message>
    <message>
        <source>Alt+A</source>
        <translation>Alt+A</translation>
    </message>
    <message>
        <source>Paste address from clipboard</source>
        <translation>Vlož adresu ze schránky</translation>
    </message>
    <message>
        <source>Alt+P</source>
        <translation>Alt+P</translation>
    </message>
    <message>
        <source>Remove this entry</source>
        <translation>Smaž tento záznam</translation>
    </message>
    <message>
        <source>Message:</source>
        <translation>Zpráva:</translation>
    </message>
    <message>
        <source>This is a verified payment request.</source>
        <translation>Tohle je ověřený platební požadavek.</translation>
    </message>
    <message>
        <source>Enter a label for this address to add it to the list of used addresses</source>
        <translation>Zadej označení této adresy; obojí se ti pak uloží do adresáře</translation>
    </message>
    <message>
        <source>A message that was attached to the litecoin: URI which will be stored with the transaction for your reference. Note: This message will not be sent over the Litecoin network.</source>
        <translation>Zpráva, která byla připojena k litecoin: URI a která se ti pro přehled uloží k transakci. Poznámka: Tahle zpráva se neposílá s platbou po Litecoinové síti.</translation>
    </message>
    <message>
        <source>This is an unverified payment request.</source>
        <translation>Tohle je neověřený platební požadavek.</translation>
    </message>
    <message>
        <source>Pay To:</source>
        <translation>Komu:</translation>
    </message>
    <message>
        <source>Memo:</source>
        <translation>Poznámka:</translation>
    </message>
</context>
<context>
    <name>ShutdownWindow</name>
    <message>
        <source>Litecoin Core is shutting down...</source>
        <translation>Litecoin Core se ukončuje...</translation>
    </message>
    <message>
        <source>Do not shut down the computer until this window disappears.</source>
        <translation>Nevypínej počítač, dokud toto okno nezmizí.</translation>
    </message>
</context>
<context>
    <name>SignVerifyMessageDialog</name>
    <message>
        <source>Signatures - Sign / Verify a Message</source>
        <translation>Podpisy - podepsat/ověřit zprávu</translation>
    </message>
    <message>
        <source>&amp;Sign Message</source>
        <translation>&amp;Podepiš zprávu</translation>
    </message>
    <message>
        <source>You can sign messages with your addresses to prove you own them. Be careful not to sign anything vague, as phishing attacks may try to trick you into signing your identity over to them. Only sign fully-detailed statements you agree to.</source>
        <translation>Podepsáním zprávy svými adresami můžeš prokázat, že je skutečně vlastníš. Buď opatrný a nepodepisuj nic vágního; například při phishingových útocích můžeš být lákán, abys něco takového podepsal. Podepisuj pouze zcela úplná a detailní prohlášení, se kterými souhlasíš.</translation>
    </message>
    <message>
        <source>The Litecoin address to sign the message with</source>
        <translation>Litecoinová adresa, kterou se zpráva podepíše</translation>
    </message>
    <message>
        <source>Choose previously used address</source>
        <translation>Vyber již použitou adresu</translation>
    </message>
    <message>
        <source>Alt+A</source>
        <translation>Alt+A</translation>
    </message>
    <message>
        <source>Paste address from clipboard</source>
        <translation>Vlož adresu ze schránky</translation>
    </message>
    <message>
        <source>Alt+P</source>
        <translation>Alt+P</translation>
    </message>
    <message>
        <source>Enter the message you want to sign here</source>
        <translation>Sem vepiš zprávu, kterou chceš podepsat</translation>
    </message>
    <message>
        <source>Signature</source>
        <translation>Podpis</translation>
    </message>
    <message>
        <source>Copy the current signature to the system clipboard</source>
        <translation>Zkopíruj aktuálně vybraný podpis do systémové schránky</translation>
    </message>
    <message>
        <source>Sign the message to prove you own this Litecoin address</source>
        <translation>Podepiš zprávu, čímž prokážeš, že jsi vlastníkem této Litecoinové adresy</translation>
    </message>
    <message>
        <source>Sign &amp;Message</source>
        <translation>Po&amp;depiš zprávu</translation>
    </message>
    <message>
        <source>Reset all sign message fields</source>
        <translation>Vymaž všechna pole formuláře pro podepsání zrávy</translation>
    </message>
    <message>
        <source>Clear &amp;All</source>
        <translation>Všechno &amp;smaž</translation>
    </message>
    <message>
        <source>&amp;Verify Message</source>
        <translation>&amp;Ověř zprávu</translation>
    </message>
    <message>
        <source>Enter the signing address, message (ensure you copy line breaks, spaces, tabs, etc. exactly) and signature below to verify the message. Be careful not to read more into the signature than what is in the signed message itself, to avoid being tricked by a man-in-the-middle attack.</source>
        <translation>K ověření podpisu zprávy zadej podepisující adresu, zprávu (ověř si, že správně kopíruješ zalomení řádků, mezery, tabulátory apod.) a podpis. Dávej pozor na to, abys nezkopíroval do podpisu víc, než co je v samotné podepsané zprávě, abys nebyl napálen man-in-the-middle útokem.</translation>
    </message>
    <message>
        <source>The Litecoin address the message was signed with</source>
        <translation>Litecoinová adresa, kterou je zpráva podepsána</translation>
    </message>
    <message>
        <source>Verify the message to ensure it was signed with the specified Litecoin address</source>
        <translation>Ověř zprávu, aby ses ujistil, že byla podepsána danou Litecoinovou adresou</translation>
    </message>
    <message>
        <source>Verify &amp;Message</source>
        <translation>O&amp;věř zprávu</translation>
    </message>
    <message>
        <source>Reset all verify message fields</source>
        <translation>Vymaž všechna pole formuláře pro ověření zrávy</translation>
    </message>
    <message>
        <source>Click "Sign Message" to generate signature</source>
        <translation>Kliknutím na "Podepiš zprávu" vygeneruješ podpis</translation>
    </message>
    <message>
        <source>The entered address is invalid.</source>
        <translation>Zadaná adresa je neplatná.</translation>
    </message>
    <message>
        <source>Please check the address and try again.</source>
        <translation>Zkontroluj ji prosím a zkus to pak znovu.</translation>
    </message>
    <message>
        <source>The entered address does not refer to a key.</source>
        <translation>Zadaná adresa nepasuje ke klíči.</translation>
    </message>
    <message>
        <source>Wallet unlock was cancelled.</source>
        <translation>Odemčení peněženky bylo zrušeno.</translation>
    </message>
    <message>
        <source>Private key for the entered address is not available.</source>
        <translation>Soukromý klíč pro zadanou adresu není dostupný.</translation>
    </message>
    <message>
        <source>Message signing failed.</source>
        <translation>Nepodařilo se podepsat zprávu.</translation>
    </message>
    <message>
        <source>Message signed.</source>
        <translation>Zpráv podepsána.</translation>
    </message>
    <message>
        <source>The signature could not be decoded.</source>
        <translation>Podpis nejde dekódovat.</translation>
    </message>
    <message>
        <source>Please check the signature and try again.</source>
        <translation>Zkontroluj ho prosím a zkus to pak znovu.</translation>
    </message>
    <message>
        <source>The signature did not match the message digest.</source>
        <translation>Podpis se neshoduje s hašem zprávy.</translation>
    </message>
    <message>
        <source>Message verification failed.</source>
        <translation>Nepodařilo se ověřit zprávu.</translation>
    </message>
    <message>
        <source>Message verified.</source>
        <translation>Zpráva ověřena.</translation>
    </message>
</context>
<context>
    <name>SplashScreen</name>
    <message>
        <source>Litecoin Core</source>
        <translation>Litecoin Core</translation>
    </message>
    <message>
        <source>The Bitcoin Core developers</source>
        <translation>Vývojáři Bitcoin Core</translation>
    </message>
    <message>
        <source>[testnet]</source>
        <translation>[testnet]</translation>
    </message>
</context>
<context>
    <name>TrafficGraphWidget</name>
    <message>
        <source>KB/s</source>
        <translation>kB/s</translation>
    </message>
</context>
<context>
    <name>TransactionDesc</name>
    <message>
        <source>Open until %1</source>
        <translation>Otřevřeno dokud %1</translation>
    </message>
    <message>
        <source>conflicted</source>
        <translation>kolidující</translation>
    </message>
    <message>
        <source>%1/offline</source>
        <translation>%1/offline</translation>
    </message>
    <message>
        <source>%1/unconfirmed</source>
        <translation>%1/nepotvrzeno</translation>
    </message>
    <message>
        <source>%1 confirmations</source>
        <translation>%1 potvrzení</translation>
    </message>
    <message>
        <source>Status</source>
        <translation>Stav</translation>
    </message>
    <message numerus="yes">
        <source>, broadcast through %n node(s)</source>
        <translation><numerusform>, rozesláno přes %n uzel</numerusform><numerusform>, rozesláno přes %n uzly</numerusform><numerusform>, rozesláno přes %n uzlů</numerusform></translation>
    </message>
    <message>
        <source>Date</source>
        <translation>Datum</translation>
    </message>
    <message>
        <source>Source</source>
        <translation>Zdroj</translation>
    </message>
    <message>
        <source>Generated</source>
        <translation>Vygenerováno</translation>
    </message>
    <message>
        <source>From</source>
        <translation>Od</translation>
    </message>
    <message>
        <source>To</source>
        <translation>Pro</translation>
    </message>
    <message>
        <source>own address</source>
        <translation>vlastní adresa</translation>
    </message>
    <message>
        <source>watch-only</source>
        <translation>sledovaná</translation>
    </message>
    <message>
        <source>label</source>
        <translation>označení</translation>
    </message>
    <message>
        <source>Credit</source>
        <translation>Příjem</translation>
    </message>
    <message numerus="yes">
        <source>matures in %n more block(s)</source>
        <translation><numerusform>dozraje po %n bloku</numerusform><numerusform>dozraje po %n blocích</numerusform><numerusform>dozraje po %n blocích</numerusform></translation>
    </message>
    <message>
        <source>not accepted</source>
        <translation>neakceptováno</translation>
    </message>
    <message>
        <source>Debit</source>
        <translation>Výdaj</translation>
    </message>
    <message>
        <source>Total debit</source>
        <translation>Celkové výdaje</translation>
    </message>
    <message>
        <source>Total credit</source>
        <translation>Celkové příjmy</translation>
    </message>
    <message>
        <source>Transaction fee</source>
        <translation>Transakční poplatek</translation>
    </message>
    <message>
        <source>Net amount</source>
        <translation>Čistá částka</translation>
    </message>
    <message>
        <source>Message</source>
        <translation>Zpráva</translation>
    </message>
    <message>
        <source>Comment</source>
        <translation>Komentář</translation>
    </message>
    <message>
        <source>Transaction ID</source>
        <translation>ID transakce</translation>
    </message>
    <message>
        <source>Merchant</source>
        <translation>Obchodník</translation>
    </message>
    <message>
        <source>Generated coins must mature %1 blocks before they can be spent. When you generated this block, it was broadcast to the network to be added to the block chain. If it fails to get into the chain, its state will change to "not accepted" and it won't be spendable. This may occasionally happen if another node generates a block within a few seconds of yours.</source>
        <translation>Vygenerované mince musí čekat %1 bloků, než mohou být utraceny. Když jsi vygeneroval tenhle blok, tak byl rozposlán do sítě, aby byl přidán do řetězce bloků. Pokud se mu nepodaří dostat se do řetězce, změní se na "neakceptovaný" a nepůjde utratit. To se občas může stát, pokud jiný uzel vygeneruje blok zhruba ve stejném okamžiku jako ty.</translation>
    </message>
    <message>
        <source>Debug information</source>
        <translation>Ladicí informace</translation>
    </message>
    <message>
        <source>Transaction</source>
        <translation>Transakce</translation>
    </message>
    <message>
        <source>Inputs</source>
        <translation>Vstupy</translation>
    </message>
    <message>
        <source>Amount</source>
        <translation>Částka</translation>
    </message>
    <message>
        <source>true</source>
        <translation>true</translation>
    </message>
    <message>
        <source>false</source>
        <translation>false</translation>
    </message>
    <message>
        <source>, has not been successfully broadcast yet</source>
        <translation>, ještě nebylo rozesláno</translation>
    </message>
    <message numerus="yes">
        <source>Open for %n more block(s)</source>
        <translation><numerusform>Otevřeno pro %n další blok</numerusform><numerusform>Otevřeno pro %n další bloky</numerusform><numerusform>Otevřeno pro %n dalších bloků</numerusform></translation>
    </message>
    <message>
        <source>unknown</source>
        <translation>neznámo</translation>
    </message>
</context>
<context>
    <name>TransactionDescDialog</name>
    <message>
        <source>Transaction details</source>
        <translation>Detaily transakce</translation>
    </message>
    <message>
        <source>This pane shows a detailed description of the transaction</source>
        <translation>Toto okno zobrazuje detailní popis transakce</translation>
    </message>
</context>
<context>
    <name>TransactionTableModel</name>
    <message>
        <source>Date</source>
        <translation>Datum</translation>
    </message>
    <message>
        <source>Type</source>
        <translation>Typ</translation>
    </message>
    <message>
        <source>Address</source>
        <translation>Adresa</translation>
    </message>
    <message>
        <source>Immature (%1 confirmations, will be available after %2)</source>
        <translation>Nedozráno (%1 potvrzení, bude k dispozici za %2)</translation>
    </message>
    <message numerus="yes">
        <source>Open for %n more block(s)</source>
        <translation><numerusform>Otevřeno pro %n další blok</numerusform><numerusform>Otevřeno pro %n další bloky</numerusform><numerusform>Otevřeno pro %n dalších bloků</numerusform></translation>
    </message>
    <message>
        <source>Open until %1</source>
        <translation>Otřevřeno dokud %1</translation>
    </message>
    <message>
        <source>Confirmed (%1 confirmations)</source>
        <translation>Potvrzeno (%1 potvrzení)</translation>
    </message>
    <message>
        <source>This block was not received by any other nodes and will probably not be accepted!</source>
        <translation>Tento blok nedostal žádný jiný uzel a pravděpodobně nebude akceptován!</translation>
    </message>
    <message>
        <source>Generated but not accepted</source>
        <translation>Vygenerováno, ale neakceptováno</translation>
    </message>
    <message>
        <source>Offline</source>
        <translation>Offline</translation>
    </message>
    <message>
        <source>Unconfirmed</source>
        <translation>Nepotvrzeno</translation>
    </message>
    <message>
        <source>Confirming (%1 of %2 recommended confirmations)</source>
        <translation>Potvrzuje se (%1 z %2 doporučených potvrzení)</translation>
    </message>
    <message>
        <source>Conflicted</source>
        <translation>V kolizi</translation>
    </message>
    <message>
        <source>Received with</source>
        <translation>Přijato do</translation>
    </message>
    <message>
        <source>Received from</source>
        <translation>Přijato od</translation>
    </message>
    <message>
        <source>Sent to</source>
        <translation>Posláno na</translation>
    </message>
    <message>
        <source>Payment to yourself</source>
        <translation>Platba sama sobě</translation>
    </message>
    <message>
        <source>Mined</source>
        <translation>Vytěženo</translation>
    </message>
    <message>
        <source>watch-only</source>
        <translation>sledovací</translation>
    </message>
    <message>
        <source>(n/a)</source>
        <translation>(n/a)</translation>
    </message>
    <message>
        <source>Transaction status. Hover over this field to show number of confirmations.</source>
        <translation>Stav transakce. Najetím myši na toto políčko si zobrazíš počet potvrzení.</translation>
    </message>
    <message>
        <source>Date and time that the transaction was received.</source>
        <translation>Datum a čas přijetí transakce.</translation>
    </message>
    <message>
        <source>Type of transaction.</source>
        <translation>Druh transakce.</translation>
    </message>
    <message>
        <source>Whether or not a watch-only address is involved in this transaction.</source>
        <translation>Zda tato transakce zahrnuje i některou sledovanou adresu.</translation>
    </message>
    <message>
        <source>Destination address of transaction.</source>
        <translation>Cílová adresa transakce.</translation>
    </message>
    <message>
        <source>Amount removed from or added to balance.</source>
        <translation>Částka odečtená z nebo přičtená k účtu.</translation>
    </message>
</context>
<context>
    <name>TransactionView</name>
    <message>
        <source>All</source>
        <translation>Vše</translation>
    </message>
    <message>
        <source>Today</source>
        <translation>Dnes</translation>
    </message>
    <message>
        <source>This week</source>
        <translation>Tento týden</translation>
    </message>
    <message>
        <source>This month</source>
        <translation>Tento měsíc</translation>
    </message>
    <message>
        <source>Last month</source>
        <translation>Minulý měsíc</translation>
    </message>
    <message>
        <source>This year</source>
        <translation>Letos</translation>
    </message>
    <message>
        <source>Range...</source>
        <translation>Rozsah...</translation>
    </message>
    <message>
        <source>Received with</source>
        <translation>Přijato</translation>
    </message>
    <message>
        <source>Sent to</source>
        <translation>Posláno</translation>
    </message>
    <message>
        <source>To yourself</source>
        <translation>Sám sobě</translation>
    </message>
    <message>
        <source>Mined</source>
        <translation>Vytěženo</translation>
    </message>
    <message>
        <source>Other</source>
        <translation>Ostatní</translation>
    </message>
    <message>
        <source>Enter address or label to search</source>
        <translation>Zadej adresu nebo označení pro její vyhledání</translation>
    </message>
    <message>
        <source>Min amount</source>
        <translation>Minimální částka</translation>
    </message>
    <message>
        <source>Copy address</source>
        <translation>Kopíruj adresu</translation>
    </message>
    <message>
        <source>Copy label</source>
        <translation>Kopíruj její označení</translation>
    </message>
    <message>
        <source>Copy amount</source>
        <translation>Kopíruj částku</translation>
    </message>
    <message>
        <source>Copy transaction ID</source>
        <translation>Kopíruj ID transakce</translation>
    </message>
    <message>
        <source>Edit label</source>
        <translation>Uprav označení</translation>
    </message>
    <message>
        <source>Show transaction details</source>
        <translation>Zobraz detaily transakce</translation>
    </message>
    <message>
        <source>Export Transaction History</source>
        <translation>Exportuj transakční historii</translation>
    </message>
    <message>
        <source>Watch-only</source>
        <translation>Sledovaná</translation>
    </message>
    <message>
        <source>Exporting Failed</source>
        <translation>Exportování selhalo</translation>
    </message>
    <message>
        <source>There was an error trying to save the transaction history to %1.</source>
        <translation>Při ukládání transakční historie do %1 se přihodila nějaká chyba.</translation>
    </message>
    <message>
        <source>Exporting Successful</source>
        <translation>Úspěšně vyexportováno</translation>
    </message>
    <message>
        <source>The transaction history was successfully saved to %1.</source>
        <translation>Transakční historie byla v pořádku uložena do %1.</translation>
    </message>
    <message>
        <source>Comma separated file (*.csv)</source>
        <translation>CSV formát (*.csv)</translation>
    </message>
    <message>
        <source>Confirmed</source>
        <translation>Potvrzeno</translation>
    </message>
    <message>
        <source>Date</source>
        <translation>Datum</translation>
    </message>
    <message>
        <source>Type</source>
        <translation>Typ</translation>
    </message>
    <message>
        <source>Label</source>
        <translation>Označení</translation>
    </message>
    <message>
        <source>Address</source>
        <translation>Adresa</translation>
    </message>
    <message>
        <source>ID</source>
        <translation>ID</translation>
    </message>
    <message>
        <source>Range:</source>
        <translation>Rozsah:</translation>
    </message>
    <message>
        <source>to</source>
        <translation>až</translation>
    </message>
</context>
<context>
    <name>UnitDisplayStatusBarControl</name>
    <message>
        <source>Unit to show amounts in. Click to select another unit.</source>
        <translation>Jednotka pro částky. Klikni pro výběr nějaké jiné.</translation>
    </message>
</context>
<context>
    <name>WalletFrame</name>
    <message>
        <source>No wallet has been loaded.</source>
        <translation>Žádná peněženka se nenačetla.</translation>
    </message>
</context>
<context>
    <name>WalletModel</name>
    <message>
        <source>Send Coins</source>
        <translation>Pošli mince</translation>
    </message>
</context>
<context>
    <name>WalletView</name>
    <message>
        <source>&amp;Export</source>
        <translation>&amp;Export</translation>
    </message>
    <message>
        <source>Export the data in the current tab to a file</source>
        <translation>Exportuj data z tohoto panelu do souboru</translation>
    </message>
    <message>
        <source>Backup Wallet</source>
        <translation>Záloha peněženky</translation>
    </message>
    <message>
        <source>Wallet Data (*.dat)</source>
        <translation>Data peněženky (*.dat)</translation>
    </message>
    <message>
        <source>Backup Failed</source>
        <translation>Zálohování selhalo</translation>
    </message>
    <message>
        <source>There was an error trying to save the wallet data to %1.</source>
        <translation>Při ukládání peněženky do %1 se přihodila nějaká chyba.</translation>
    </message>
    <message>
        <source>The wallet data was successfully saved to %1.</source>
        <translation>Data z peněženky byla v pořádku uložena do %1.</translation>
    </message>
    <message>
        <source>Backup Successful</source>
        <translation>Úspěšně zazálohováno</translation>
    </message>
</context>
<context>
    <name>bitcoin-core</name>
    <message>
        <source>Options:</source>
        <translation>Možnosti:</translation>
    </message>
    <message>
        <source>Specify data directory</source>
        <translation>Adresář pro data</translation>
    </message>
    <message>
        <source>Connect to a node to retrieve peer addresses, and disconnect</source>
        <translation>Připojit se k uzlu, získat adresy jeho protějšků a odpojit se</translation>
    </message>
    <message>
        <source>Specify your own public address</source>
        <translation>Specifikuj svou veřejnou adresu</translation>
    </message>
    <message>
        <source>Accept command line and JSON-RPC commands</source>
        <translation>Akceptovat příkazy z příkazové řádky a přes JSON-RPC</translation>
    </message>
    <message>
        <source>Run in the background as a daemon and accept commands</source>
        <translation>Běžet na pozadí jako démon a akceptovat příkazy</translation>
    </message>
    <message>
        <source>Use the test network</source>
        <translation>Použít testovací síť (testnet)</translation>
    </message>
    <message>
        <source>Accept connections from outside (default: 1 if no -proxy or -connect)</source>
        <translation>Přijímat spojení zvenčí (výchozí: 1, pokud není zadáno -proxy nebo -connect)</translation>
    </message>
    <message>
        <source>Bind to given address and always listen on it. Use [host]:port notation for IPv6</source>
        <translation>Poslouchat na zadané adrese. Pro zápis IPv6 adresy použij notaci [adresa]:port</translation>
    </message>
    <message>
        <source>Delete all wallet transactions and only recover those parts of the blockchain through -rescan on startup</source>
        <translation>Smazat všechny transakce peněženky a při startu obnovit pouze relevantní části řetězce bloků pomocí -rescan</translation>
    </message>
    <message>
        <source>Distributed under the MIT software license, see the accompanying file COPYING or &lt;http://www.opensource.org/licenses/mit-license.php&gt;.</source>
        <translation>Šířen pod softwarovou licencí MIT, viz přiložený soubor COPYING nebo &lt;http://www.opensource.org/licenses/mit-license.php&gt;.</translation>
    </message>
    <message>
        <source>Enter regression test mode, which uses a special chain in which blocks can be solved instantly.</source>
        <translation>Přepnout do módu testování regresí, který používá speciální řetězec, ve kterém mohou být bloky okamžitě vyřešeny.</translation>
    </message>
    <message>
        <source>Execute command when a wallet transaction changes (%s in cmd is replaced by TxID)</source>
        <translation>Spustit příkaz, když se objeví transakce týkající se peněženky (%s se v příkazu nahradí za TxID)</translation>
    </message>
    <message>
        <source>In this mode -genproclimit controls how many blocks are generated immediately.</source>
        <translation>V tomto módu -genproclimit určuje, kolik bloků je vygenerováno okamžitě.</translation>
    </message>
    <message>
        <source>Set the number of script verification threads (%u to %d, 0 = auto, &lt;0 = leave that many cores free, default: %d)</source>
        <translation>Nastavení počtu vláken pro verifikaci skriptů (%u až %d, 0 = automaticky, &lt;0 = nechat daný počet jader volný, výchozí: %d)</translation>
    </message>
    <message>
        <source>This is a pre-release test build - use at your own risk - do not use for mining or merchant applications</source>
        <translation>Tohle je testovací verze – používej ji jen na vlastní riziko, ale rozhodně ji nepoužívej k těžbě nebo pro obchodní aplikace</translation>
    </message>
    <message>
        <source>Unable to bind to %s on this computer. Litecoin Core is probably already running.</source>
        <translation>Nedaří se mi připojit na %s na tomhle počítači. Litecoin Core už pravděpodobně jednou běží.</translation>
    </message>
    <message>
        <source>Warning: -paytxfee is set very high! This is the transaction fee you will pay if you send a transaction.</source>
        <translation>Upozornění: -paytxfee je nastaveno velmi vysoko! Toto je transakční poplatek, který zaplatíš za každou poslanou transakci.</translation>
    </message>
    <message>
        <source>Warning: The network does not appear to fully agree! Some miners appear to be experiencing issues.</source>
        <translation>Upozornění: Síť podle všeho není v konzistentním stavu. Někteří těžaři jsou zřejmě v potížích.</translation>
    </message>
    <message>
        <source>Warning: We do not appear to fully agree with our peers! You may need to upgrade, or other nodes may need to upgrade.</source>
        <translation>Upozornění: Nesouhlasím zcela se svými protějšky! Možná potřebuji aktualizovat nebo ostatní uzly potřebují aktualizovat.</translation>
    </message>
    <message>
        <source>Warning: error reading wallet.dat! All keys read correctly, but transaction data or address book entries might be missing or incorrect.</source>
        <translation>Upozornění: nastala chyba při čtení souboru wallet.dat! Všechny klíče se přečetly správně, ale data o transakcích nebo záznamy v adresáři mohou chybět či být nesprávné.</translation>
    </message>
    <message>
        <source>Warning: wallet.dat corrupt, data salvaged! Original wallet.dat saved as wallet.{timestamp}.bak in %s; if your balance or transactions are incorrect you should restore from a backup.</source>
        <translation>Upozornění: soubor wallet.dat je poškozený, data jsou však zachráněna! Původní soubor wallet.dat je uložený jako wallet.{timestamp}.bak v %s. Pokud je stav tvého účtu nebo transakce nesprávné, zřejmě bys měl obnovit zálohu.</translation>
    </message>
    <message>
        <source>Whitelist peers connecting from the given netmask or IP address. Can be specified multiple times.</source>
        <translation>Umístit na bílou listinu protějšky připojující se z dané podsítě či IP adresy. Lze zadat i vícekrát.</translation>
    </message>
    <message>
        <source>(default: 1)</source>
        <translation>(výchozí: 1)</translation>
    </message>
    <message>
        <source>&lt;category&gt; can be:</source>
        <translation>&lt;category&gt; může být:</translation>
    </message>
    <message>
        <source>Attempt to recover private keys from a corrupt wallet.dat</source>
        <translation>Pokusit se zachránit soukromé klíče z poškozeného souboru wallet.dat</translation>
    </message>
    <message>
        <source>Block creation options:</source>
        <translation>Možnosti vytvoření bloku:</translation>
    </message>
    <message>
        <source>Connect only to the specified node(s)</source>
        <translation>Připojit se pouze k zadanému uzlu (příp. zadaným uzlům)</translation>
    </message>
    <message>
        <source>Connection options:</source>
        <translation>Možnosti připojení:</translation>
    </message>
    <message>
        <source>Corrupted block database detected</source>
        <translation>Bylo zjištěno poškození databáze bloků</translation>
    </message>
    <message>
        <source>Debugging/Testing options:</source>
        <translation>Možnosti ladění/testování:</translation>
    </message>
    <message>
        <source>Discover own IP address (default: 1 when listening and no -externalip)</source>
        <translation>Zjistit vlastní IP adresu (výchozí: 1, pokud naslouchá a není zadáno -externalip)</translation>
    </message>
    <message>
        <source>Do not load the wallet and disable wallet RPC calls</source>
        <translation>Nenačítat peněženku a vypnout její RPC volání</translation>
    </message>
    <message>
        <source>Do you want to rebuild the block database now?</source>
        <translation>Chceš přestavět databázi bloků hned teď?</translation>
    </message>
    <message>
        <source>Error initializing block database</source>
        <translation>Chyba při zakládání databáze bloků</translation>
    </message>
    <message>
        <source>Error initializing wallet database environment %s!</source>
        <translation>Chyba při vytváření databázového prostředí %s pro peněženku!</translation>
    </message>
    <message>
        <source>Error loading block database</source>
        <translation>Chyba při načítání databáze bloků</translation>
    </message>
    <message>
        <source>Error opening block database</source>
        <translation>Chyba při otevírání databáze bloků</translation>
    </message>
    <message>
        <source>Error: Disk space is low!</source>
        <translation>Problém: Na disku je málo místa!</translation>
    </message>
    <message>
        <source>Failed to listen on any port. Use -listen=0 if you want this.</source>
        <translation>Nepodařilo se naslouchat na žádném portu. Použij -listen=0, pokud to byl tvůj záměr.</translation>
    </message>
    <message>
        <source>If &lt;category&gt; is not supplied, output all debugging information.</source>
        <translation>Pokud není &lt;category&gt; zadána, bude tisknout veškeré ladicí informace.</translation>
    </message>
    <message>
        <source>Importing...</source>
        <translation>Importuji...</translation>
    </message>
    <message>
        <source>Incorrect or no genesis block found. Wrong datadir for network?</source>
        <translation>Nemám žádný nebo jen špatný genesis blok. Není špatně nastavený datadir?</translation>
    </message>
    <message>
        <source>Invalid -onion address: '%s'</source>
        <translation>Neplatná -onion adresa: '%s'</translation>
    </message>
    <message>
        <source>Not enough file descriptors available.</source>
        <translation>Je nedostatek deskriptorů souborů.</translation>
    </message>
    <message>
        <source>Only connect to nodes in network &lt;net&gt; (ipv4, ipv6 or onion)</source>
        <translation>Připojovat se pouze k uzlům v &lt;net&gt; síti (ipv4, ipv6 nebo onion)</translation>
    </message>
    <message>
        <source>Rebuild block chain index from current blk000??.dat files</source>
        <translation>Znovu vytvořit index řetězce bloků z aktuálních blk000??.dat souborů</translation>
    </message>
    <message>
        <source>Set database cache size in megabytes (%d to %d, default: %d)</source>
        <translation>Nastavit velikost databázové vyrovnávací paměti v megabajtech (%d až %d, výchozí: %d)</translation>
    </message>
    <message>
        <source>Set maximum block size in bytes (default: %d)</source>
        <translation>Nastavit maximální velikost bloku v bajtech (výchozí: %d)</translation>
    </message>
    <message>
        <source>Specify wallet file (within data directory)</source>
        <translation>Udej název souboru s peněženkou (v rámci datového adresáře)</translation>
    </message>
    <message>
        <source>This is intended for regression testing tools and app development.</source>
        <translation>Tohle je určeno pro nástroje na regresní testování a vyvíjení aplikací.</translation>
    </message>
    <message>
        <source>Use UPnP to map the listening port (default: %u)</source>
        <translation>Použít UPnP k namapování naslouchacího portu (výchozí: %u)</translation>
    </message>
    <message>
        <source>Verifying blocks...</source>
        <translation>Ověřuji bloky... </translation>
    </message>
    <message>
        <source>Verifying wallet...</source>
        <translation>Kontroluji peněženku...</translation>
    </message>
    <message>
        <source>Wallet %s resides outside data directory %s</source>
        <translation>Peněženka %s se nachází mimo datový adresář %s</translation>
    </message>
    <message>
        <source>Wallet options:</source>
        <translation>Možnosti peněženky:</translation>
    </message>
    <message>
        <source>You need to rebuild the database using -reindex to change -txindex</source>
        <translation>Je třeba přestavět databázi použitím -reindex, aby bylo možné změnit -txindex</translation>
    </message>
    <message>
        <source>Imports blocks from external blk000??.dat file</source>
        <translation>Importovat bloky z externího souboru blk000??.dat</translation>
    </message>
    <message>
        <source>Allow JSON-RPC connections from specified source. Valid for &lt;ip&gt; are a single IP (e.g. 1.2.3.4), a network/netmask (e.g. 1.2.3.4/255.255.255.0) or a network/CIDR (e.g. 1.2.3.4/24). This option can be specified multiple times</source>
        <translation>Povolit JSON-RPC spojení ze specifikovaného zdroje. Platnou hodnotou &lt;ip&gt; je jednotlivá IP adresa (např. 1.2.3.4), síť/maska (např. 1.2.3.4/255.255.255.0) nebo síť/CIDR (např. 1.2.3.4/24). Tuto volbu lze použít i vícekrát</translation>
    </message>
    <message>
        <source>An error occurred while setting up the RPC address %s port %u for listening: %s</source>
        <translation>Při nastavování naslouchací RPC adresy %s a portu %u nastala chyba: %s</translation>
    </message>
    <message>
        <source>Bind to given address and whitelist peers connecting to it. Use [host]:port notation for IPv6</source>
        <translation>Obsadit zadanou adresu a protějšky, které se na ní připojí, umístit na bílou listinu. Pro zápis IPv6 adresy použij notaci [adresa]:port</translation>
    </message>
    <message>
        <source>Bind to given address to listen for JSON-RPC connections. Use [host]:port notation for IPv6. This option can be specified multiple times (default: bind to all interfaces)</source>
        <translation>Čekat na zadané adrese na JSON-RPC spojení. Pro zápis IPv6 adresy použij notaci [adresa]:port. Tuto volbu lze použít i vícekrát (výchozí: poslouchat na všech rozhraních)</translation>
    </message>
    <message>
        <source>Cannot obtain a lock on data directory %s. Litecoin Core is probably already running.</source>
        <translation>Nedaří se mi získat zámek na datový adresář %s. Litecoin Core pravděpodobně už jednou běží.</translation>
    </message>
    <message>
        <source>Continuously rate-limit free transactions to &lt;n&gt;*1000 bytes per minute (default:%u)</source>
        <translation>Kontinuálně omezovat bezpoplatkové transakce na &lt;n&gt;*1000 bajtů za minutu (výchozí: %u)</translation>
    </message>
    <message>
        <source>Create new files with system default permissions, instead of umask 077 (only effective with disabled wallet functionality)</source>
        <translation>Vytvářet nové soubory s výchozími systémovými právy namísto umask 077 (uplatní se, pouze pokud je vypnutá funkce peněženky)</translation>
    </message>
    <message>
        <source>Error: Listening for incoming connections failed (listen returned error %s)</source>
        <translation>Chyba: Nelze naslouchat příchozí spojení (listen vrátil chybu %s)</translation>
    </message>
    <message>
        <source>Error: Unsupported argument -socks found. Setting SOCKS version isn't possible anymore, only SOCKS5 proxies are supported.</source>
        <translation>Chyba: Byl použit nepodporovaný argument -socks. Nastavení verze SOCKS už není možné, podporovány jsou pouze SOCKS5 proxy.</translation>
    </message>
    <message>
        <source>Execute command when a relevant alert is received or we see a really long fork (%s in cmd is replaced by message)</source>
        <translation>Spustit příkaz, když přijde relevantní upozornění nebo když dojde k opravdu dlouhému rozštěpení řetezce bloků (%s se v příkazu nahradí zprávou)</translation>
    </message>
    <message>
        <source>Fees (in LTC/Kb) smaller than this are considered zero fee for relaying (default: %s)</source>
        <translation>Poplatky (v LTC/Kb) menší než tato hodnota jsou považovány za nulové pro účely přeposílání transakcí (výchozí: %s)</translation>
    </message>
    <message>
        <source>Fees (in LTC/Kb) smaller than this are considered zero fee for transaction creation (default: %s)</source>
        <translation>Poplatky (v LTC/Kb) menší než tato hodnota jsou považovány za nulové pro účely vytváření transakcí (výchozí: %s)</translation>
    </message>
    <message>
        <source>If paytxfee is not set, include enough fee so transactions begin confirmation on average within n blocks (default: %u)</source>
        <translation>Pokud paytxfee není nastaveno, platit dostatečný poplatek na to, aby začaly být transakce potvrzovány v průměru během n bloků (výchozí: %u)</translation>
    </message>
    <message>
        <source>Invalid amount for -maxtxfee=&lt;amount&gt;: '%s' (must be at least the minrelay fee of %s to prevent stuck transactions)</source>
        <translation>Neplatná částka pro -maxtxfee=&lt;amount&gt;: '%s' (musí být alespoň jako poplatek minrelay %s, aby transakce nezůstávaly trčet)</translation>
    </message>
    <message>
        <source>Maximum size of data in data carrier transactions we relay and mine (default: %u)</source>
        <translation>Maximální velikost dat v transakcích nesoucích data, se kterou jsme ochotni je ještě přeposílat a těžit (výchozí: %u)</translation>
    </message>
    <message>
        <source>Maximum total fees to use in a single wallet transaction, setting too low may abort large transactions (default: %s)</source>
        <translation>Horní hranice pro celkový poplatek za jednu transakci z peněženky; příliš nízká hodnota může zmařit velké transakce (výchozí: %s)</translation>
    </message>
    <message>
        <source>Query for peer addresses via DNS lookup, if low on addresses (default: 1 unless -connect)</source>
        <translation>Při nedostatku adres získat další protějšky z DNS (výchozí: 1, pokud není použito -connect)</translation>
    </message>
    <message>
        <source>Require high priority for relaying free or low-fee transactions (default:%u)</source>
        <translation>Vyžadovat vysokou prioritu pro přeposílání bezplatných nebo nízkopoplatkových transakcí (výchozí: %u)</translation>
    </message>
    <message>
        <source>Set maximum size of high-priority/low-fee transactions in bytes (default: %d)</source>
        <translation>Nastavit maximální velikost prioritních/nízkopoplatkových transakcí v bajtech (výchozí: %d)</translation>
    </message>
    <message>
        <source>Set the number of threads for coin generation if enabled (-1 = all cores, default: %d)</source>
        <translation>Nastavení počtu vláken pro těžení, je-li zapnuté (-1 = všechna jádra, výchozí: %d)</translation>
    </message>
    <message>
        <source>This product includes software developed by the OpenSSL Project for use in the OpenSSL Toolkit &lt;https://www.openssl.org/&gt; and cryptographic software written by Eric Young and UPnP software written by Thomas Bernard.</source>
        <translation>Tento produkt zahrnuje programy vyvinuté OpenSSL Projektem pro použití v OpenSSL Toolkitu &lt;https://www.openssl.org/&gt; a kryptografický program od Erika Younga a program UPnP od Thomase Bernarda.</translation>
    </message>
    <message>
<<<<<<< HEAD
        <source>Warning: Please check that your computer's date and time are correct! If your clock is wrong Litecoin Core will not work properly.</source>
        <translation>Upozornění: Zkontroluj, že máš v počítači správně nastavený datum a čas! Pokud jsou nastaveny špatně, Litecoin Core nebude fungovat správně.</translation>
=======
        <source>To use bitcoind, or the -server option to bitcoin-qt, you must set an rpcpassword in the configuration file:
%s
It is recommended you use the following random password:
rpcuser=bitcoinrpc
rpcpassword=%s
(you do not need to remember this password)
The username and password MUST NOT be the same.
If the file does not exist, create it with owner-readable-only file permissions.
It is also recommended to set alertnotify so you are notified of problems;
for example: alertnotify=echo %%s | mail -s "Bitcoin Alert" admin@foo.com
</source>
        <translation>K používání bitcoind nebo volby -server u bitcoin-qt musíš nastavit rpcpassword v konfiguračním souboru:
%s
Je vhodné použít následující náhodné heslo:
rpcuser=bitcoinrpc
rpcpassword=%s
(není potřeba si ho pamatovat)
rpcuser a rpcpassword NESMÍ být stejné.
Pokud konfigurační soubor ještě neexistuje, vytvoř ho tak, aby ho mohl číst pouze vlastník.
Je také doporučeno si nastavit alertnotify, abys byl upozorněn na případné problémy;
například: alertnotify=echo %%s | mail -s "Bitcoin Alert" admin@foo.com
</translation>
    </message>
    <message>
        <source>Warning: -maxtxfee is set very high! Fees this large could be paid on a single transaction.</source>
        <translation>Upozornění: -maxtxfee je nastaveno velmi vysoko! Takto vysoký poplatek může být zaplacen v jednotlivé transakci.</translation>
    </message>
    <message>
        <source>Warning: Please check that your computer's date and time are correct! If your clock is wrong Bitcoin Core will not work properly.</source>
        <translation>Upozornění: Zkontroluj, že máš v počítači správně nastavený datum a čas! Pokud jsou nastaveny špatně, Bitcoin Core nebude fungovat správně.</translation>
>>>>>>> cf5bf554
    </message>
    <message>
        <source>Whitelisted peers cannot be DoS banned and their transactions are always relayed, even if they are already in the mempool, useful e.g. for a gateway</source>
        <translation>Na protějšky na bílé listině se nevztahuje DoS klatba a jejich transakce jsou vždy přeposílány, i když už třeba jsou v mempoolu, což je užitečné např. pro bránu</translation>
    </message>
    <message>
        <source>Accept public REST requests (default: %u)</source>
        <translation>Přijímat veřejné REST požadavky (výchozí: %u)</translation>
    </message>
    <message>
        <source>Cannot resolve -whitebind address: '%s'</source>
        <translation>Nemohu přeložit -whitebind adresu: '%s'</translation>
    </message>
    <message>
        <source>Connect through SOCKS5 proxy</source>
        <translation>Připojit se přes SOCKS5 proxy</translation>
    </message>
    <message>
        <source>Copyright (C) 2009-%i The Bitcoin Core Developers</source>
        <translation>Copyright (C) 2009-%i Vývojáři Bitcoin Core</translation>
    </message>
    <message>
        <source>Could not parse -rpcbind value %s as network address</source>
        <translation>Nejde mi přečíst hodnotu -rpcbind %s jako síťovou adresu</translation>
    </message>
    <message>
        <source>Error loading wallet.dat: Wallet requires newer version of Litecoin Core</source>
        <translation>Chyba při načítání wallet.dat: peněženka vyžaduje novější verzi Litecoin Core</translation>
    </message>
    <message>
        <source>Error reading from database, shutting down.</source>
        <translation>Chyba při čtení z databáze, ukončuji se.</translation>
    </message>
    <message>
        <source>Error: Unsupported argument -tor found, use -onion.</source>
        <translation>Chyba: Argument -tor již není podporovaný, použij -onion.</translation>
    </message>
    <message>
        <source>Fee (in LTC/kB) to add to transactions you send (default: %s)</source>
        <translation>Poplatek (v LTC/kB), který se přidá ke každé odeslané transakci (výchozí: %s)</translation>
    </message>
    <message>
        <source>Information</source>
        <translation>Informace</translation>
    </message>
    <message>
        <source>Initialization sanity check failed. Litecoin Core is shutting down.</source>
        <translation>Selhala úvodní zevrubná prověrka. Litecoin Core se ukončuje.</translation>
    </message>
    <message>
        <source>Invalid amount for -maxtxfee=&lt;amount&gt;: '%s'</source>
        <translation>Neplatná částka pro -maxtxfee=&lt;amount&gt;: '%s'</translation>
    </message>
    <message>
        <source>Invalid amount for -minrelaytxfee=&lt;amount&gt;: '%s'</source>
        <translation>Neplatná částka pro -minrelaytxfee=&lt;částka&gt;: '%s'</translation>
    </message>
    <message>
        <source>Invalid amount for -mintxfee=&lt;amount&gt;: '%s'</source>
        <translation>Neplatná částka pro -mintxfee=&lt;částka&gt;: '%s'</translation>
    </message>
    <message>
        <source>Invalid amount for -paytxfee=&lt;amount&gt;: '%s' (must be at least %s)</source>
        <translation>Neplatná částka pro -paytxfee=&lt;částka&gt;: '%s' (musí být alespoň %s)</translation>
    </message>
    <message>
        <source>Invalid netmask specified in -whitelist: '%s'</source>
        <translation>Ve -whitelist byla zadána neplatná podsíť: '%s'</translation>
    </message>
    <message>
        <source>Keep at most &lt;n&gt; unconnectable transactions in memory (default: %u)</source>
        <translation>Držet v paměti nejvýše &lt;n&gt; nespojitelných transakcí (výchozí: %u)</translation>
    </message>
    <message>
        <source>Need to specify a port with -whitebind: '%s'</source>
        <translation>V rámci -whitebind je třeba specifikovat i port: '%s'</translation>
    </message>
    <message>
        <source>Node relay options:</source>
        <translation>Možnosti přeposílání:</translation>
    </message>
    <message>
        <source>RPC SSL options: (see the Litecoin Wiki for SSL setup instructions)</source>
        <translation>Možnosti SSL pro RPC: (viz instrukce nastavení SSL na Litecoin Wiki)</translation>
    </message>
    <message>
        <source>RPC server options:</source>
        <translation>Možnosti RPC serveru:</translation>
    </message>
    <message>
        <source>RPC support for HTTP persistent connections (default: %d)</source>
        <translation>Podpora RPC pro perzistentní HTTP spojení (výchozí: %d)</translation>
    </message>
    <message>
        <source>Randomly drop 1 of every &lt;n&gt; network messages</source>
        <translation>Náhodně zahazovat jednu z každých &lt;n&gt; síťových zpráv</translation>
    </message>
    <message>
        <source>Randomly fuzz 1 of every &lt;n&gt; network messages</source>
        <translation>Náhodně pozměňovat jednu z každých &lt;n&gt; síťových zpráv</translation>
    </message>
    <message>
        <source>Send trace/debug info to console instead of debug.log file</source>
        <translation>Posílat stopovací/ladicí informace do konzole místo do souboru debug.log</translation>
    </message>
    <message>
        <source>Send transactions as zero-fee transactions if possible (default: %u)</source>
        <translation>Posílat transakce pokud možno bez poplatků (výchozí: %u)</translation>
    </message>
    <message>
        <source>Show all debugging options (usage: --help -help-debug)</source>
        <translation>Zobrazit všechny možnosti ladění (užití: --help -help-debug)</translation>
    </message>
    <message>
        <source>Shrink debug.log file on client startup (default: 1 when no -debug)</source>
        <translation>Při spuštění klienta zmenšit soubor debug.log (výchozí: 1, pokud není zadáno -debug)</translation>
    </message>
    <message>
        <source>Signing transaction failed</source>
        <translation>Nepodařilo se podepsat transakci</translation>
    </message>
    <message>
        <source>This is experimental software.</source>
        <translation>Tohle je experimentální program.</translation>
    </message>
    <message>
        <source>Transaction amount too small</source>
        <translation>Částka v transakci je příliš malá</translation>
    </message>
    <message>
        <source>Transaction amounts must be positive</source>
        <translation>Částky v transakci musí být kladné</translation>
    </message>
    <message>
        <source>Transaction too large for fee policy</source>
        <translation>Transakce je na poplatkovou politiku příliš velká</translation>
    </message>
    <message>
        <source>Transaction too large</source>
        <translation>Transakce je příliš velká</translation>
    </message>
    <message>
        <source>Unable to bind to %s on this computer (bind returned error %s)</source>
        <translation>Nedaří se mi připojit na %s na tomhle počítači (operace bind vrátila chybu %s)</translation>
    </message>
    <message>
        <source>Use UPnP to map the listening port (default: 1 when listening)</source>
        <translation>Použít UPnP k namapování naslouchacího portu (výchozí: 1, pokud naslouchá)</translation>
    </message>
    <message>
        <source>Username for JSON-RPC connections</source>
        <translation>Uživatelské jméno pro JSON-RPC spojení</translation>
    </message>
    <message>
        <source>Wallet needed to be rewritten: restart Litecoin Core to complete</source>
        <translation>Soubor s peněženkou potřeboval přepsat: restartuj Litecoin Core, aby se operace dokončila</translation>
    </message>
    <message>
        <source>Warning</source>
        <translation>Upozornění</translation>
    </message>
    <message>
        <source>Warning: This version is obsolete, upgrade required!</source>
        <translation>Upozornění: tahle verze je zastaralá, měl bys ji aktualizovat!</translation>
    </message>
    <message>
        <source>Warning: Unsupported argument -benchmark ignored, use -debug=bench.</source>
        <translation>Upozornění: Nepodporovaný argument -benchmark se ignoruje, použij -debug=bench.</translation>
    </message>
    <message>
        <source>Warning: Unsupported argument -debugnet ignored, use -debug=net.</source>
        <translation>Upozornění: Nepodporovaný argument -debugnet se ignoruje, použij -debug=net.</translation>
    </message>
    <message>
        <source>Zapping all transactions from wallet...</source>
        <translation>Vymazat všechny transakce z peněženky...</translation>
    </message>
    <message>
        <source>on startup</source>
        <translation>při startu</translation>
    </message>
    <message>
        <source>wallet.dat corrupt, salvage failed</source>
        <translation>Soubor wallet.dat je poškozen, jeho záchrana se nezdařila</translation>
    </message>
    <message>
        <source>Password for JSON-RPC connections</source>
        <translation>Heslo pro JSON-RPC spojení</translation>
    </message>
    <message>
        <source>Execute command when the best block changes (%s in cmd is replaced by block hash)</source>
        <translation>Spustit příkaz, když se změní nejlepší blok (%s se v příkazu nahradí hashem bloku)</translation>
    </message>
    <message>
        <source>Upgrade wallet to latest format</source>
        <translation>Převést peněženku na nejnovější formát</translation>
    </message>
    <message>
        <source>Rescan the block chain for missing wallet transactions</source>
        <translation>Přeskenovat řetězec bloků na chybějící transakce tvé pěněženky</translation>
    </message>
    <message>
        <source>Use OpenSSL (https) for JSON-RPC connections</source>
        <translation>Použít OpenSSL (https) pro JSON-RPC spojení</translation>
    </message>
    <message>
        <source>This help message</source>
        <translation>Tato nápověda</translation>
    </message>
    <message>
        <source>Allow DNS lookups for -addnode, -seednode and -connect</source>
        <translation>Povolit DNS dotazy pro -addnode (přidání uzlu), -seednode a -connect (připojení)</translation>
    </message>
    <message>
        <source>Loading addresses...</source>
        <translation>Načítám adresy...</translation>
    </message>
    <message>
        <source>Error loading wallet.dat: Wallet corrupted</source>
        <translation>Chyba při načítání wallet.dat: peněženka je poškozená</translation>
    </message>
    <message>
        <source>(1 = keep tx meta data e.g. account owner and payment request information, 2 = drop tx meta data)</source>
        <translation>(1 = ukládat transakční metadata, např. majitele účtu a informace o platebním požadavku, 2 = mazat transakční metadata)</translation>
    </message>
    <message>
        <source>Flush database activity from memory pool to disk log every &lt;n&gt; megabytes (default: %u)</source>
        <translation>Promítnout databázovou aktivitu z paměťového prostoru do záznamu na disku každých &lt;n&gt; megabajtů (výchozí: %u)</translation>
    </message>
    <message>
        <source>How thorough the block verification of -checkblocks is (0-4, default: %u)</source>
        <translation>Jak moc důkladná má být verifikace bloků -checkblocks (0-4, výchozí: %u)</translation>
    </message>
    <message>
        <source>Log transaction priority and fee per kB when mining blocks (default: %u)</source>
        <translation>Zaznamenávat během těžení bloků prioritu transakce a poplatek za kB (výchozí: %u)</translation>
    </message>
    <message>
        <source>Maintain a full transaction index, used by the getrawtransaction rpc call (default: %u)</source>
        <translation>Spravovat úplný index transakcí, který je využíván rpc voláním getrawtransaction (výchozí: %u)</translation>
    </message>
    <message>
        <source>Number of seconds to keep misbehaving peers from reconnecting (default: %u)</source>
        <translation>Doba ve vteřinách, po kterou se nebudou moci zlobivé protějšky znovu připojit (výchozí: %u)</translation>
    </message>
    <message>
        <source>Output debugging information (default: %u, supplying &lt;category&gt; is optional)</source>
        <translation>Tisknout ladicí informace (výchozí: %u, zadání &lt;category&gt; je volitelné)</translation>
    </message>
    <message>
        <source>Use separate SOCKS5 proxy to reach peers via Tor hidden services (default: %s)</source>
        <translation>Použít samostatnou SOCKS5 proxy ke spojení s protějšky přes skryté služby v Toru (výchozí: %s)</translation>
    </message>
    <message>
        <source>(default: %s)</source>
        <translation>(výchozí: %s)</translation>
    </message>
    <message>
        <source>Acceptable ciphers (default: %s)</source>
        <translation>Akceptovatelné šifry (výchozí: %s)</translation>
    </message>
    <message>
        <source>Always query for peer addresses via DNS lookup (default: %u)</source>
        <translation>Vždy získávat adresy dalších protějšků přes DNS (výchozí: %u)</translation>
    </message>
    <message>
        <source>Disable safemode, override a real safe mode event (default: %u)</source>
        <translation>Vypnout bezpečný režim (safemode), překrýt skutečnou událost bezpečného režimu (výchozí: %u)</translation>
    </message>
    <message>
        <source>Error loading wallet.dat</source>
        <translation>Chyba při načítání wallet.dat</translation>
    </message>
    <message>
        <source>Force safe mode (default: %u)</source>
        <translation>Vynutit bezpečný mód (výchozí: %u)</translation>
    </message>
    <message>
        <source>Generate coins (default: %u)</source>
        <translation>Těžit (výchozí: %u)</translation>
    </message>
    <message>
        <source>How many blocks to check at startup (default: %u, 0 = all)</source>
        <translation>Kolik bloků při startu zkontrolovat (výchozí: %u, 0 = všechny)</translation>
    </message>
    <message>
        <source>Include IP addresses in debug output (default: %u)</source>
        <translation>Zaznamenávat do ladicích výstupů i IP adresy (výchozí: %u)</translation>
    </message>
    <message>
        <source>Invalid -proxy address: '%s'</source>
        <translation>Neplatná -proxy adresa: '%s'</translation>
    </message>
    <message>
        <source>Limit size of signature cache to &lt;n&gt; entries (default: %u)</source>
        <translation>Omezit velikost vyrovnávací paměti pro podpisy na &lt;n&gt; položek (výchozí: %u)</translation>
    </message>
    <message>
        <source>Listen for JSON-RPC connections on &lt;port&gt; (default: %u or testnet: %u)</source>
        <translation>Čekat na JSON-RPC spojení na &lt;portu&gt; (výchozí: %u nebo testnet: %u)</translation>
    </message>
    <message>
        <source>Listen for connections on &lt;port&gt; (default: %u or testnet: %u)</source>
        <translation>Čekat na spojení na &lt;portu&gt; (výchozí: %u nebo testnet: %u)</translation>
    </message>
    <message>
        <source>Maintain at most &lt;n&gt; connections to peers (default: %u)</source>
        <translation>Povolit nejvýše &lt;n&gt; protějšků (výchozí: %u)</translation>
    </message>
    <message>
        <source>Maximum per-connection receive buffer, &lt;n&gt;*1000 bytes (default: %u)</source>
        <translation>Maximální velikost přijímacího bufferu pro každé spojení, &lt;n&gt;*1000 bajtů (výchozí: %u)</translation>
    </message>
    <message>
        <source>Maximum per-connection send buffer, &lt;n&gt;*1000 bytes (default: %u)</source>
        <translation>Maximální velikost odesílacího bufferu pro každé spojení, &lt;n&gt;*1000 bajtů (výchozí: %u)</translation>
    </message>
    <message>
        <source>Only accept block chain matching built-in checkpoints (default: %u)</source>
        <translation>Uznávat pouze řetězec bloků, který odpovídá vnitřním kontrolním bodům (výchozí: %u)</translation>
    </message>
    <message>
        <source>Prepend debug output with timestamp (default: %u)</source>
        <translation>Připojit před ladicí výstup časové razítko (výchozí: %u)</translation>
    </message>
    <message>
        <source>Relay and mine data carrier transactions (default: %u)</source>
        <translation>Přeposílat a těžit transakce nesoucí data (výchozí: %u)</translation>
    </message>
    <message>
        <source>Relay non-P2SH multisig (default: %u)</source>
        <translation>Přeposílat ne-P2SH multisig (výchozí: %u)</translation>
    </message>
    <message>
        <source>Run a thread to flush wallet periodically (default: %u)</source>
        <translation>Spustit vlákno pročišťující periodicky peněženku (výchozí: %u)</translation>
    </message>
    <message>
        <source>Server certificate file (default: %s)</source>
        <translation>Soubor se serverovým certifikátem (výchozí: %s)</translation>
    </message>
    <message>
        <source>Server private key (default: %s)</source>
        <translation>Soubor se serverovým soukromým klíčem (výchozí: %s)</translation>
    </message>
    <message>
        <source>Set key pool size to &lt;n&gt; (default: %u)</source>
        <translation>Nastavit zásobník klíčů na velikost &lt;n&gt; (výchozí: %u)</translation>
    </message>
    <message>
        <source>Set minimum block size in bytes (default: %u)</source>
        <translation>Nastavit minimální velikost bloku v bajtech (výchozí: %u)</translation>
    </message>
    <message>
        <source>Set the number of threads to service RPC calls (default: %d)</source>
        <translation>Nastavení počtu vláken pro servisní RPC volání (výchozí: %d)</translation>
    </message>
    <message>
        <source>Sets the DB_PRIVATE flag in the wallet db environment (default: %u)</source>
        <translation>Nastavit příznak DB_PRIVATE v databázovém prostředí peněženky (výchozí: %u)</translation>
    </message>
    <message>
        <source>Specify configuration file (default: %s)</source>
        <translation>Konfigurační soubor (výchozí: %s)</translation>
    </message>
    <message>
        <source>Specify connection timeout in milliseconds (minimum: 1, default: %d)</source>
        <translation>Zadej časový limit spojení v milivteřinách (minimum: 1, výchozí: %d)</translation>
    </message>
    <message>
        <source>Spend unconfirmed change when sending transactions (default: %u)</source>
        <translation>Utrácet i ještě nepotvrzené drobné při posílání transakcí (výchozí: %u)</translation>
    </message>
    <message>
        <source>Stop running after importing blocks from disk (default: %u)</source>
        <translation>Ukončit se po importu bloků z disku (výchozí: %u)</translation>
    </message>
    <message>
        <source>Threshold for disconnecting misbehaving peers (default: %u)</source>
        <translation>Práh pro odpojování zlobivých protějšků (výchozí: %u)</translation>
    </message>
    <message>
        <source>Unknown network specified in -onlynet: '%s'</source>
        <translation>V -onlynet byla uvedena neznámá síť: '%s'</translation>
    </message>
    <message>
        <source>Cannot resolve -bind address: '%s'</source>
        <translation>Nemohu přeložit -bind adresu: '%s'</translation>
    </message>
    <message>
        <source>Cannot resolve -externalip address: '%s'</source>
        <translation>Nemohu přeložit -externalip adresu: '%s'</translation>
    </message>
    <message>
        <source>Invalid amount for -paytxfee=&lt;amount&gt;: '%s'</source>
        <translation>Neplatná částka pro -paytxfee=&lt;částka&gt;: '%s'</translation>
    </message>
    <message>
        <source>Insufficient funds</source>
        <translation>Nedostatek prostředků</translation>
    </message>
    <message>
        <source>Loading block index...</source>
        <translation>Načítám index bloků...</translation>
    </message>
    <message>
        <source>Add a node to connect to and attempt to keep the connection open</source>
        <translation>Přidat uzel, ke kterému se připojit a snažit se spojení udržet</translation>
    </message>
    <message>
        <source>Loading wallet...</source>
        <translation>Načítám peněženku...</translation>
    </message>
    <message>
        <source>Cannot downgrade wallet</source>
        <translation>Nemohu převést peněženku do staršího formátu</translation>
    </message>
    <message>
        <source>Cannot write default address</source>
        <translation>Nemohu napsat výchozí adresu</translation>
    </message>
    <message>
        <source>Rescanning...</source>
        <translation>Přeskenovávám...</translation>
    </message>
    <message>
        <source>Done loading</source>
        <translation>Načítání dokončeno</translation>
    </message>
    <message>
        <source>Error</source>
        <translation>Chyba</translation>
    </message>
</context>
</TS><|MERGE_RESOLUTION|>--- conflicted
+++ resolved
@@ -3083,31 +3083,27 @@
         <translation>Tento produkt zahrnuje programy vyvinuté OpenSSL Projektem pro použití v OpenSSL Toolkitu &lt;https://www.openssl.org/&gt; a kryptografický program od Erika Younga a program UPnP od Thomase Bernarda.</translation>
     </message>
     <message>
-<<<<<<< HEAD
-        <source>Warning: Please check that your computer's date and time are correct! If your clock is wrong Litecoin Core will not work properly.</source>
-        <translation>Upozornění: Zkontroluj, že máš v počítači správně nastavený datum a čas! Pokud jsou nastaveny špatně, Litecoin Core nebude fungovat správně.</translation>
-=======
-        <source>To use bitcoind, or the -server option to bitcoin-qt, you must set an rpcpassword in the configuration file:
+        <source>To use litecoind, or the -server option to litecoin-qt, you must set an rpcpassword in the configuration file:
 %s
 It is recommended you use the following random password:
-rpcuser=bitcoinrpc
+rpcuser=litecoinrpc
 rpcpassword=%s
 (you do not need to remember this password)
 The username and password MUST NOT be the same.
 If the file does not exist, create it with owner-readable-only file permissions.
 It is also recommended to set alertnotify so you are notified of problems;
-for example: alertnotify=echo %%s | mail -s "Bitcoin Alert" admin@foo.com
+for example: alertnotify=echo %%s | mail -s "Litecoin Alert" admin@foo.com
 </source>
-        <translation>K používání bitcoind nebo volby -server u bitcoin-qt musíš nastavit rpcpassword v konfiguračním souboru:
+        <translation>K používání litecoind nebo volby -server u litecoin-qt musíš nastavit rpcpassword v konfiguračním souboru:
 %s
 Je vhodné použít následující náhodné heslo:
-rpcuser=bitcoinrpc
+rpcuser=litecoinrpc
 rpcpassword=%s
 (není potřeba si ho pamatovat)
 rpcuser a rpcpassword NESMÍ být stejné.
 Pokud konfigurační soubor ještě neexistuje, vytvoř ho tak, aby ho mohl číst pouze vlastník.
 Je také doporučeno si nastavit alertnotify, abys byl upozorněn na případné problémy;
-například: alertnotify=echo %%s | mail -s "Bitcoin Alert" admin@foo.com
+například: alertnotify=echo %%s | mail -s "Litecoin Alert" admin@foo.com
 </translation>
     </message>
     <message>
@@ -3115,9 +3111,8 @@
         <translation>Upozornění: -maxtxfee je nastaveno velmi vysoko! Takto vysoký poplatek může být zaplacen v jednotlivé transakci.</translation>
     </message>
     <message>
-        <source>Warning: Please check that your computer's date and time are correct! If your clock is wrong Bitcoin Core will not work properly.</source>
-        <translation>Upozornění: Zkontroluj, že máš v počítači správně nastavený datum a čas! Pokud jsou nastaveny špatně, Bitcoin Core nebude fungovat správně.</translation>
->>>>>>> cf5bf554
+        <source>Warning: Please check that your computer's date and time are correct! If your clock is wrong Litecoin Core will not work properly.</source>
+        <translation>Upozornění: Zkontroluj, že máš v počítači správně nastavený datum a čas! Pokud jsou nastaveny špatně, Litecoin Core nebude fungovat správně.</translation>
     </message>
     <message>
         <source>Whitelisted peers cannot be DoS banned and their transactions are always relayed, even if they are already in the mempool, useful e.g. for a gateway</source>
