<TS language="hu" version="2.1">
<context>
    <name>AddressBookPage</name>
    <message>
        <source>Right-click to edit address or label</source>
        <translation>A cím vagy címke szerkeszteséhez kattintson a jobb gombbal</translation>
    </message>
    <message>
        <source>Create a new address</source>
        <translation>Új cím létrehozása</translation>
    </message>
    <message>
        <source>&amp;New</source>
        <translation>&amp;Új</translation>
    </message>
    <message>
        <source>Copy the currently selected address to the system clipboard</source>
        <translation>A kiválasztott cím másolása a vágólapra</translation>
    </message>
    <message>
        <source>&amp;Copy</source>
        <translation>&amp;Másolás</translation>
    </message>
    <message>
        <source>C&amp;lose</source>
        <translation>&amp;Bezárás</translation>
    </message>
    <message>
        <source>&amp;Copy Address</source>
        <translation>&amp;Cím másolása</translation>
    </message>
    <message>
        <source>Delete the currently selected address from the list</source>
        <translation>Kiválasztott cím törlése a listából</translation>
    </message>
    <message>
        <source>Export the data in the current tab to a file</source>
        <translation>Jelenlegi nézet exportálása fájlba</translation>
    </message>
    <message>
        <source>&amp;Export</source>
        <translation>&amp;Exportálás</translation>
    </message>
    <message>
        <source>&amp;Delete</source>
        <translation>&amp;Törlés</translation>
    </message>
    <message>
        <source>Choose the address to send coins to</source>
        <translation>Válaszd ki a címet, ahová küldesz</translation>
    </message>
    <message>
        <source>Choose the address to receive coins with</source>
        <translation>Válaszd ki a címet, amivel fogadsz</translation>
    </message>
    <message>
        <source>C&amp;hoose</source>
        <translation>&amp;Kiválaszt</translation>
    </message>
    <message>
        <source>Sending addresses</source>
        <translation>Küldési címek</translation>
    </message>
    <message>
        <source>Receiving addresses</source>
        <translation>Fogadó címek</translation>
    </message>
    <message>
        <source>These are your Litecoin addresses for sending payments. Always check the amount and the receiving address before sending coins.</source>
        <translation>Ezekről a címekről küldhetsz litecoint. Mindig ellenőrizd a fogadó címet és a fizetendő összeget, mielőtt elküldöd.</translation>
    </message>
    <message>
        <source>These are your Litecoin addresses for receiving payments. It is recommended to use a new receiving address for each transaction.</source>
        <translation>Ezekkel a címekkel fogadhatsz litecoint. Ajánlott minden tranzakcióhoz egy új fogadó címet használni.</translation>
    </message>
    <message>
        <source>Copy &amp;Label</source>
        <translation>&amp;Címke másolása</translation>
    </message>
    <message>
        <source>&amp;Edit</source>
        <translation>Sz&amp;erkesztés</translation>
    </message>
    <message>
        <source>Export Address List</source>
        <translation>Címjegyzék exportálása</translation>
    </message>
    <message>
        <source>Comma separated file (*.csv)</source>
        <translation>Vesszővel elválasztott fájl (*. csv)</translation>
    </message>
    <message>
        <source>Exporting Failed</source>
        <translation>Az exportálás sikertelen volt</translation>
    </message>
    <message>
        <source>There was an error trying to save the address list to %1. Please try again.</source>
        <translation>Hiba történt a címjegyzék %1 helyre való mentésekor. Kérlek próbáld újra.</translation>
    </message>
</context>
<context>
    <name>AddressTableModel</name>
    <message>
        <source>Label</source>
        <translation>Címke</translation>
    </message>
    <message>
        <source>Address</source>
        <translation>Cím</translation>
    </message>
    <message>
        <source>(no label)</source>
        <translation>(nincs címke)</translation>
    </message>
</context>
<context>
    <name>AskPassphraseDialog</name>
    <message>
        <source>Passphrase Dialog</source>
        <translation>Jelszó párbeszédablak</translation>
    </message>
    <message>
        <source>Enter passphrase</source>
        <translation>Add meg a jelszót</translation>
    </message>
    <message>
        <source>New passphrase</source>
        <translation>Új jelszó</translation>
    </message>
    <message>
        <source>Repeat new passphrase</source>
        <translation>Új jelszó újra</translation>
    </message>
    <message>
        <source>Encrypt wallet</source>
        <translation>Tárca titkosítása</translation>
    </message>
    <message>
        <source>This operation needs your wallet passphrase to unlock the wallet.</source>
        <translation>A tárca megnyitásához a műveletnek szüksége van a tárcád jelszavára.</translation>
    </message>
    <message>
        <source>Unlock wallet</source>
        <translation>Tárca megnyitása</translation>
    </message>
    <message>
        <source>This operation needs your wallet passphrase to decrypt the wallet.</source>
        <translation>A tárca dekódolásához a műveletnek szüksége van a tárcád jelszavára.</translation>
    </message>
    <message>
        <source>Decrypt wallet</source>
        <translation>Tárca dekódolása</translation>
    </message>
    <message>
        <source>Change passphrase</source>
        <translation>Jelszó megváltoztatása</translation>
    </message>
    <message>
        <source>Enter the old and new passphrase to the wallet.</source>
        <translation>Írd be a tárca régi és új jelszavát.</translation>
    </message>
    <message>
        <source>Confirm wallet encryption</source>
        <translation>Biztosan titkosítani akarod a tárcát?</translation>
    </message>
    <message>
        <source>Warning: If you encrypt your wallet and lose your passphrase, you will &lt;b&gt;LOSE ALL OF YOUR LITECOINS&lt;/b&gt;!</source>
        <translation>Figyelem: ha titkosítod a tárcát és elveszted a jelszavad, akkor &lt;b&gt;AZ ÖSSZES LITECOINOD ELVESZIK!&lt;/b&gt;</translation>
    </message>
    <message>
        <source>Are you sure you wish to encrypt your wallet?</source>
        <translation>Biztosan titkosítani akarod a tárcád?</translation>
    </message>
    <message>
        <source>IMPORTANT: Any previous backups you have made of your wallet file should be replaced with the newly generated, encrypted wallet file. For security reasons, previous backups of the unencrypted wallet file will become useless as soon as you start using the new, encrypted wallet.</source>
        <translation>FONTOS: A tárca-fájl minden korábbi mentését cseréld le ezzel az új, titkosított tárca-fájllal. Biztonsági okokból a tárca-fájl korábbi, titkosítás nélküli mentései használhatatlanná válnak, amint elkezded használni az új, titkosított tárcát.</translation>
    </message>
    <message>
        <source>Warning: The Caps Lock key is on!</source>
        <translation>Vigyázat: a Caps Lock be van kapcsolva!</translation>
    </message>
    <message>
        <source>Wallet encrypted</source>
        <translation>Tárca titkosítva</translation>
    </message>
    <message>
        <source>Enter the new passphrase to the wallet.&lt;br/&gt;Please use a passphrase of &lt;b&gt;ten or more random characters&lt;/b&gt;, or &lt;b&gt;eight or more words&lt;/b&gt;.</source>
        <translation>Add meg a tárca új jelszavát.&lt;br/&gt;Olyan jelszót válassz, ami &lt;b&gt;legalább tíz véletlenszerű karakterből&lt;/b&gt; vagy &lt;b&gt;legalább 8 véletlenszerű szóból&lt;/b&gt; áll.</translation>
    </message>
    <message>
        <source>Litecoin will close now to finish the encryption process. Remember that encrypting your wallet cannot fully protect your litecoins from being stolen by malware infecting your computer.</source>
        <translation>A Litecoin Core most bezár, hogy befejezze a titkosítást. Ne feledd: a tárca titkosítása nem nyújt teljes védelmet azzal szemben, hogy adathalász programok megfertőzzék a számítógéped és ellopják a litecoinjaid.</translation>
    </message>
    <message>
        <source>Wallet encryption failed</source>
        <translation>A tárca titkosítása sikertelen.</translation>
    </message>
    <message>
        <source>Wallet encryption failed due to an internal error. Your wallet was not encrypted.</source>
        <translation>Tárca titkosítása belső hiba miatt sikertelen. A tárcád nem lett titkosítva.</translation>
    </message>
    <message>
        <source>The supplied passphrases do not match.</source>
        <translation>A megadott jelszavak nem egyeznek.</translation>
    </message>
    <message>
        <source>Wallet unlock failed</source>
        <translation>Tárca megnyitása sikertelen</translation>
    </message>
    <message>
        <source>The passphrase entered for the wallet decryption was incorrect.</source>
        <translation>Hibás jelszó.</translation>
    </message>
    <message>
        <source>Wallet decryption failed</source>
        <translation>Dekódolás sikertelen.</translation>
    </message>
    <message>
        <source>Wallet passphrase was successfully changed.</source>
        <translation>Jelszó megváltoztatva.</translation>
    </message>
</context>
<context>
    <name>BitcoinGUI</name>
    <message>
        <source>Sign &amp;message...</source>
        <translation>Üzenet aláírása...</translation>
    </message>
    <message>
        <source>Synchronizing with network...</source>
        <translation>Szinkronizálás a hálózattal...</translation>
    </message>
    <message>
        <source>&amp;Overview</source>
        <translation>&amp;Áttekintés</translation>
    </message>
    <message>
        <source>Node</source>
        <translation>Csomópont</translation>
    </message>
    <message>
        <source>Show general overview of wallet</source>
        <translation>Tárca általános áttekintése</translation>
    </message>
    <message>
        <source>&amp;Transactions</source>
        <translation>&amp;Tranzakciók</translation>
    </message>
    <message>
        <source>Browse transaction history</source>
        <translation>Tranzakciós előzmények megtekintése</translation>
    </message>
    <message>
        <source>E&amp;xit</source>
        <translation>&amp;Kilépés</translation>
    </message>
    <message>
        <source>Quit application</source>
        <translation>Kilépés az alkalmazásból</translation>
    </message>
    <message>
        <source>About &amp;Qt</source>
        <translation>A &amp;Qt-ról</translation>
    </message>
    <message>
        <source>Show information about Qt</source>
        <translation>Információk a Qt-ról</translation>
    </message>
    <message>
        <source>&amp;Options...</source>
        <translation>&amp;Opciók...</translation>
    </message>
    <message>
        <source>&amp;Encrypt Wallet...</source>
        <translation>Tárca &amp;titkosítása...</translation>
    </message>
    <message>
        <source>&amp;Backup Wallet...</source>
        <translation>&amp;Bisztonsági másolat készítése a Tárcáról</translation>
    </message>
    <message>
        <source>&amp;Change Passphrase...</source>
        <translation>Jelszó &amp;megváltoztatása...</translation>
    </message>
    <message>
        <source>&amp;Sending addresses...</source>
        <translation>&amp;Küldési címek...</translation>
    </message>
    <message>
        <source>&amp;Receiving addresses...</source>
        <translation>&amp;Fogadó címek...</translation>
    </message>
    <message>
        <source>Open &amp;URI...</source>
        <translation>&amp;URI azonosító megnyitása...</translation>
    </message>
    <message>
        <source>Litecoin Core client</source>
        <translation>Litecoin Core kliens</translation>
    </message>
    <message>
        <source>Importing blocks from disk...</source>
        <translation>A blokkok importálása lemezről...</translation>
    </message>
    <message>
        <source>Reindexing blocks on disk...</source>
        <translation>Lemezen lévő blokkok újraindexelése...</translation>
    </message>
    <message>
        <source>Send coins to a Litecoin address</source>
        <translation>Litecoin küldése megadott címre</translation>
    </message>
    <message>
        <source>Modify configuration options for Litecoin</source>
        <translation>Litecoin konfigurációs opciók</translation>
    </message>
    <message>
        <source>Backup wallet to another location</source>
        <translation>Biztonsági másolat készítése a tárcáról egy másik helyre</translation>
    </message>
    <message>
        <source>Change the passphrase used for wallet encryption</source>
        <translation>Tárca-titkosító jelszó megváltoztatása</translation>
    </message>
    <message>
        <source>&amp;Debug window</source>
        <translation>&amp;Debug ablak</translation>
    </message>
    <message>
        <source>Open debugging and diagnostic console</source>
        <translation>Hibakereső és diagnosztikai konzol megnyitása</translation>
    </message>
    <message>
        <source>&amp;Verify message...</source>
        <translation>Üzenet &amp;valódiságának ellenőrzése</translation>
    </message>
    <message>
        <source>Litecoin</source>
        <translation>Litecoin</translation>
    </message>
    <message>
        <source>Wallet</source>
        <translation>Tárca</translation>
    </message>
    <message>
        <source>&amp;Send</source>
        <translation>&amp;Küldés</translation>
    </message>
    <message>
        <source>&amp;Receive</source>
        <translation>&amp;Fogadás</translation>
    </message>
    <message>
        <source>Show information about Litecoin Core</source>
        <translation>Litecoin Core információ megjelenítése</translation>
    </message>
    <message>
        <source>&amp;Show / Hide</source>
        <translation>&amp;Mutat / Elrejt</translation>
    </message>
    <message>
        <source>Show or hide the main Window</source>
        <translation>Főablakot mutat/elrejt</translation>
    </message>
    <message>
        <source>Encrypt the private keys that belong to your wallet</source>
        <translation>A tárcádhoz tartozó privát kulcsok titkosítása</translation>
    </message>
    <message>
        <source>Sign messages with your Litecoin addresses to prove you own them</source>
        <translation>Üzenetek aláírása a Litecoin-címmeiddel, amivel bizonyítod, hogy a cím a sajátod</translation>
    </message>
    <message>
        <source>Verify messages to ensure they were signed with specified Litecoin addresses</source>
        <translation>Üzenetek ellenőrzése, hogy valóban a megjelölt Litecoin-címekkel vannak-e aláírva</translation>
    </message>
    <message>
        <source>&amp;File</source>
        <translation>&amp;Fájl</translation>
    </message>
    <message>
        <source>&amp;Settings</source>
        <translation>&amp;Beállítások</translation>
    </message>
    <message>
        <source>&amp;Help</source>
        <translation>&amp;Súgó</translation>
    </message>
    <message>
        <source>Tabs toolbar</source>
        <translation>Fül eszköztár</translation>
    </message>
    <message>
        <source>Litecoin Core</source>
        <translation>Litecoin Core</translation>
    </message>
    <message>
        <source>Request payments (generates QR codes and litecoin: URIs)</source>
        <translation>Fizetési kérelem (QR-kódot és "litecoin:" URI azonosítót hoz létre)</translation>
    </message>
    <message>
        <source>&amp;About Litecoin Core</source>
        <translation>&amp;A Litecoin Core-ról</translation>
    </message>
    <message>
        <source>Show the list of used sending addresses and labels</source>
        <translation>A használt küldési címek és címkék megtekintése</translation>
    </message>
    <message>
        <source>Show the list of used receiving addresses and labels</source>
        <translation>A használt fogadó címek és címkék megtekintése</translation>
    </message>
    <message>
        <source>Open a litecoin: URI or payment request</source>
        <translation>"litecoin:" URI azonosító vagy fizetési kérelem megnyitása</translation>
    </message>
    <message>
        <source>&amp;Command-line options</source>
        <translation>Paran&amp;cssor kapcsolók</translation>
    </message>
    <message>
        <source>Show the Litecoin Core help message to get a list with possible Litecoin command-line options</source>
        <translation>A Litecoin Core súgóüzenet megjelenítése a Litecoin lehetséges parancssori kapcsolóival.</translation>
    </message>
    <message numerus="yes">
        <source>%n active connection(s) to Litecoin network</source>
        <translation><numerusform>%n aktív kapcsolat a Litecoin-hálózattal</numerusform><numerusform>%n aktív kapcsolat a Litecoin-hálózattal</numerusform></translation>
    </message>
    <message>
        <source>No block source available...</source>
        <translation>Blokk forrása ismeretlen...</translation>
    </message>
    <message numerus="yes">
        <source>%n hour(s)</source>
        <translation><numerusform>%n óra</numerusform><numerusform>%n óra</numerusform></translation>
    </message>
    <message numerus="yes">
        <source>%n day(s)</source>
        <translation><numerusform>%n nap</numerusform><numerusform>%n nap</numerusform></translation>
    </message>
    <message numerus="yes">
        <source>%n week(s)</source>
        <translation><numerusform>%n hét</numerusform><numerusform>%n hét</numerusform></translation>
    </message>
    <message>
        <source>%1 and %2</source>
        <translation>%1 és %2</translation>
    </message>
    <message numerus="yes">
        <source>%n year(s)</source>
        <translation><numerusform>%n év</numerusform><numerusform>%n év</numerusform></translation>
    </message>
    <message>
        <source>%1 behind</source>
        <translation>%1 lemaradás</translation>
    </message>
    <message>
        <source>Last received block was generated %1 ago.</source>
        <translation>Az utolsóként kapott blokk kora: %1.</translation>
    </message>
    <message>
        <source>Transactions after this will not yet be visible.</source>
        <translation>Ez utáni tranzakciók még nem lesznek láthatóak. </translation>
    </message>
    <message>
        <source>Error</source>
        <translation>Hiba</translation>
    </message>
    <message>
        <source>Warning</source>
        <translation>Figyelem</translation>
    </message>
    <message>
        <source>Information</source>
        <translation>Információ</translation>
    </message>
    <message>
        <source>Up to date</source>
        <translation>Naprakész</translation>
    </message>
    <message>
        <source>Catching up...</source>
        <translation>Frissítés...</translation>
    </message>
    <message>
        <source>Sent transaction</source>
        <translation>Tranzakció elküldve.</translation>
    </message>
    <message>
        <source>Incoming transaction</source>
        <translation>Beérkező tranzakció</translation>
    </message>
    <message>
        <source>Date: %1
Amount: %2
Type: %3
Address: %4
</source>
        <translation>Dátum: %1
Összeg: %2
Típus: %3
Cím: %4
</translation>
    </message>
    <message>
        <source>Wallet is &lt;b&gt;encrypted&lt;/b&gt; and currently &lt;b&gt;unlocked&lt;/b&gt;</source>
        <translation>A tárca &lt;b&gt;titkosítva&lt;/b&gt; és jelenleg &lt;b&gt;nyitva&lt;/b&gt;.</translation>
    </message>
    <message>
        <source>Wallet is &lt;b&gt;encrypted&lt;/b&gt; and currently &lt;b&gt;locked&lt;/b&gt;</source>
        <translation>Tárca &lt;b&gt;kódolva&lt;/b&gt; és jelenleg &lt;b&gt;zárva&lt;/b&gt;.</translation>
    </message>
</context>
<context>
    <name>ClientModel</name>
    <message>
        <source>Network Alert</source>
        <translation>Hálózati figyelmeztetés</translation>
    </message>
</context>
<context>
    <name>CoinControlDialog</name>
    <message>
        <source>Quantity:</source>
        <translation>Mennyiség:</translation>
    </message>
    <message>
        <source>Bytes:</source>
        <translation>Bájtok:</translation>
    </message>
    <message>
        <source>Amount:</source>
        <translation>Összeg:</translation>
    </message>
    <message>
        <source>Priority:</source>
        <translation>Prioritás:</translation>
    </message>
    <message>
        <source>Fee:</source>
        <translation>Díjak:</translation>
    </message>
    <message>
        <source>Dust:</source>
        <translation>Por-határ:</translation>
    </message>
    <message>
        <source>After Fee:</source>
        <translation>Utólagos díj:</translation>
    </message>
    <message>
        <source>Change:</source>
        <translation>Visszajáró:</translation>
    </message>
    <message>
        <source>(un)select all</source>
        <translation>mindent kiválaszt/elvet</translation>
    </message>
    <message>
        <source>Tree mode</source>
        <translation>Fa nézet</translation>
    </message>
    <message>
        <source>List mode</source>
        <translation>Lista nézet</translation>
    </message>
    <message>
        <source>Amount</source>
        <translation>Összeg</translation>
    </message>
    <message>
        <source>Date</source>
        <translation>Dátum</translation>
    </message>
    <message>
        <source>Confirmations</source>
        <translation>Megerősítések</translation>
    </message>
    <message>
        <source>Confirmed</source>
        <translation>Megerősítve</translation>
    </message>
    <message>
        <source>Priority</source>
        <translation>Prioritás</translation>
    </message>
    <message>
        <source>Copy address</source>
        <translation>Cím másolása</translation>
    </message>
    <message>
        <source>Copy label</source>
        <translation>Címke másolása</translation>
    </message>
    <message>
        <source>Copy amount</source>
        <translation>Összeg másolása</translation>
    </message>
    <message>
        <source>Copy transaction ID</source>
        <translation>Tranzakcióazonosító másolása</translation>
    </message>
    <message>
        <source>Lock unspent</source>
        <translation>Megmaradt zárolása</translation>
    </message>
    <message>
        <source>Unlock unspent</source>
        <translation>Zárolás feloldása</translation>
    </message>
    <message>
        <source>Copy quantity</source>
        <translation>Mennyiség másolása</translation>
    </message>
    <message>
        <source>Copy fee</source>
        <translation>Díj másolása</translation>
    </message>
    <message>
        <source>Copy after fee</source>
        <translation>Utólagos díj másolása</translation>
    </message>
    <message>
        <source>Copy bytes</source>
        <translation>Byte-ok másolása </translation>
    </message>
    <message>
        <source>Copy priority</source>
        <translation>Prioritás másolása</translation>
    </message>
    <message>
        <source>Copy dust</source>
        <translation>Por-határ másolása</translation>
    </message>
    <message>
        <source>Copy change</source>
        <translation>Visszajáró másolása</translation>
    </message>
    <message>
        <source>highest</source>
        <translation>legmagasabb</translation>
    </message>
    <message>
        <source>higher</source>
        <translation>magasabb</translation>
    </message>
    <message>
        <source>high</source>
        <translation>magas</translation>
    </message>
    <message>
        <source>medium-high</source>
        <translation>közepesen-magas</translation>
    </message>
    <message>
        <source>medium</source>
        <translation>közepes</translation>
    </message>
    <message>
        <source>low-medium</source>
        <translation>alacsony-közepes</translation>
    </message>
    <message>
        <source>low</source>
        <translation>alacsony</translation>
    </message>
    <message>
        <source>lower</source>
        <translation>alacsonyabb</translation>
    </message>
    <message>
        <source>lowest</source>
        <translation>legalacsonyabb</translation>
    </message>
    <message>
        <source>(%1 locked)</source>
        <translation>(%1 zárolva)</translation>
    </message>
    <message>
        <source>none</source>
        <translation>semmi</translation>
    </message>
    <message>
        <source>Can vary +/- %1 satoshi(s) per input.</source>
        <translation>Bemenetenként  +/- %1 satoshi-val változhat</translation>
    </message>
    <message>
        <source>yes</source>
        <translation>igen</translation>
    </message>
    <message>
        <source>no</source>
        <translation>nem</translation>
    </message>
    <message>
        <source>This label turns red, if the transaction size is greater than 1000 bytes.</source>
        <translation>Ez a címke piros lesz, ha tranzakció mérete nagyobb 1000 byte-nál.</translation>
    </message>
    <message>
        <source>This means a fee of at least %1 per kB is required.</source>
        <translation>Legalább %1 díj szüksége kB-onként.</translation>
    </message>
    <message>
        <source>Can vary +/- 1 byte per input.</source>
        <translation>Bemenetenként +/- 1 byte-al változhat.</translation>
    </message>
    <message>
        <source>Transactions with higher priority are more likely to get included into a block.</source>
        <translation>Nagyobb prioritású tranzakciók nagyobb valószínűséggel kerülnek be egy blokkba.</translation>
    </message>
    <message>
        <source>This label turns red, if the priority is smaller than "medium".</source>
        <translation>Ez a címke piros lesz, ha a prioritás közepesnél alacsonyabb.</translation>
    </message>
    <message>
        <source>This label turns red, if any recipient receives an amount smaller than %1.</source>
        <translation>Ez a címke piros lesz, ha valamelyik elfogadó kevesebbet kap mint %1.</translation>
    </message>
    <message>
        <source>(no label)</source>
        <translation>(nincs címke)</translation>
    </message>
    <message>
        <source>change from %1 (%2)</source>
        <translation>visszajáró %1-ből (%2)</translation>
    </message>
    <message>
        <source>(change)</source>
        <translation>(visszajáró)</translation>
    </message>
</context>
<context>
    <name>EditAddressDialog</name>
    <message>
        <source>Edit Address</source>
        <translation>Cím szerkesztése</translation>
    </message>
    <message>
        <source>&amp;Label</source>
        <translation>Cím&amp;ke</translation>
    </message>
    <message>
        <source>The label associated with this address list entry</source>
        <translation>Ehhez a listaelemhez rendelt címke </translation>
    </message>
    <message>
        <source>The address associated with this address list entry. This can only be modified for sending addresses.</source>
        <translation>Ehhez a címlistaelemhez rendelt cím. Csak a küldő címek módosíthatók.</translation>
    </message>
    <message>
        <source>&amp;Address</source>
        <translation>&amp;Cím</translation>
    </message>
    <message>
        <source>New receiving address</source>
        <translation>Új fogadó cím</translation>
    </message>
    <message>
        <source>New sending address</source>
        <translation>Új küldő cím</translation>
    </message>
    <message>
        <source>Edit receiving address</source>
        <translation>Fogadó cím szerkesztése</translation>
    </message>
    <message>
        <source>Edit sending address</source>
        <translation>Küldő cím szerkesztése</translation>
    </message>
    <message>
        <source>The entered address "%1" is already in the address book.</source>
        <translation>A megadott "%1" cím már szerepel a címjegyzékben.</translation>
    </message>
    <message>
        <source>The entered address "%1" is not a valid Litecoin address.</source>
        <translation>A megadott "%1" cím nem egy érvényes Litecoin-cím.</translation>
    </message>
    <message>
        <source>Could not unlock wallet.</source>
        <translation>Tárca feloldása sikertelen</translation>
    </message>
    <message>
        <source>New key generation failed.</source>
        <translation>Új kulcs generálása sikertelen</translation>
    </message>
</context>
<context>
    <name>FreespaceChecker</name>
    <message>
        <source>A new data directory will be created.</source>
        <translation>Új adatkönyvtár lesz létrehozva.</translation>
    </message>
    <message>
        <source>name</source>
        <translation>Név</translation>
    </message>
    <message>
        <source>Path already exists, and is not a directory.</source>
        <translation>Az elérési út létezik, de nem egy könyvtáré.</translation>
    </message>
    <message>
        <source>Cannot create data directory here.</source>
        <translation>Adatkönyvtár nem hozható itt létre.</translation>
    </message>
</context>
<context>
    <name>HelpMessageDialog</name>
    <message>
        <source>Litecoin Core</source>
        <translation>Litecoin Core</translation>
    </message>
    <message>
        <source>version</source>
        <translation>verzió</translation>
    </message>
    <message>
        <source>(%1-bit)</source>
        <translation>(%1-bit)</translation>
    </message>
    <message>
        <source>About Litecoin Core</source>
        <translation>A Litecoin Core-ról</translation>
    </message>
    <message>
        <source>Command-line options</source>
        <translation>Parancssoros opciók</translation>
    </message>
    <message>
        <source>Usage:</source>
        <translation>Használat:</translation>
    </message>
    <message>
        <source>command-line options</source>
        <translation>parancssoros opciók</translation>
    </message>
    <message>
        <source>UI options</source>
        <translation>UI opciók</translation>
    </message>
    <message>
        <source>Set language, for example "de_DE" (default: system locale)</source>
        <translation>Nyelvbeállítás, például "de_DE" (alapértelmezett: rendszer nyelve)</translation>
    </message>
    <message>
        <source>Start minimized</source>
        <translation>Indítás lekicsinyítve
</translation>
    </message>
    <message>
        <source>Set SSL root certificates for payment request (default: -system-)</source>
        <translation>SLL gyökér-igazolások megadása fizetési kérelmekhez (alapértelmezett: -system-)</translation>
    </message>
    <message>
        <source>Show splash screen on startup (default: 1)</source>
        <translation>Indítóképernyő mutatása induláskor (alapértelmezett: 1)</translation>
    </message>
    <message>
        <source>Choose data directory on startup (default: 0)</source>
        <translation>Adatkönyvtár kiválasztása induláskor (alapbeállítás: 0)</translation>
    </message>
</context>
<context>
    <name>Intro</name>
    <message>
        <source>Welcome</source>
        <translation>Üdvözlünk</translation>
    </message>
    <message>
        <source>Welcome to Litecoin Core.</source>
        <translation>Üdvözlünk a Litecoin Core-ban.</translation>
    </message>
    <message>
        <source>Bitcoin Core will download and store a copy of the Bitcoin block chain. At least %1GB of data will be stored in this directory, and it will grow over time. The wallet will also be stored in this directory.</source>
        <translation>A Bitcoin Core le fogja tölteni és tárolni fogja a Bitcoin blokklánc egy másolatát. Legalább %1GB adat lesz tárolva ebben a mappában, és ez folyamatosan nőni fog. A tárca szintén itt lesz tárolva.</translation>
    </message>
    <message>
        <source>Use the default data directory</source>
        <translation>Az alapértelmezett adat könyvtár használata</translation>
    </message>
    <message>
        <source>Use a custom data directory:</source>
        <translation>Saját adatkönyvtár használata:</translation>
    </message>
    <message>
        <source>Litecoin Core</source>
        <translation>Litecoin Core</translation>
    </message>
    <message>
        <source>Error: Specified data directory "%1" cannot be created.</source>
        <translation>Hiba: A megadott "%1" adatkönyvtár nem hozható létre. </translation>
    </message>
    <message>
        <source>Error</source>
        <translation>Hiba</translation>
    </message>
    </context>
<context>
    <name>OpenURIDialog</name>
    <message>
        <source>Open URI</source>
        <translation>URI megnyitása</translation>
    </message>
    <message>
        <source>Open payment request from URI or file</source>
        <translation>Fizetési kérelem megnyitása URI azonosítóból vagy fájlból</translation>
    </message>
    <message>
        <source>URI:</source>
        <translation>URI:</translation>
    </message>
    <message>
        <source>Select payment request file</source>
        <translation>Fizetési kérelmi fájl kiválasztása</translation>
    </message>
    <message>
        <source>Select payment request file to open</source>
        <translation>Fizetés kérelmi fájl kiválasztása</translation>
    </message>
</context>
<context>
    <name>OptionsDialog</name>
    <message>
        <source>Options</source>
        <translation>Opciók</translation>
    </message>
    <message>
        <source>&amp;Main</source>
        <translation>&amp;Fő</translation>
    </message>
    <message>
        <source>Automatically start Litecoin after logging in to the system.</source>
        <translation>Induljon el a Litecoin a számítógép bekapcsolásakor</translation>
    </message>
    <message>
        <source>&amp;Start Litecoin on system login</source>
        <translation>&amp;Induljon el a számítógép bekapcsolásakor</translation>
    </message>
    <message>
        <source>MB</source>
        <translation>MB</translation>
    </message>
    <message>
        <source>Accept connections from outside</source>
        <translation>Külső kapcsolatok elfogadása</translation>
    </message>
    <message>
        <source>Allow incoming connections</source>
        <translation>Bejövő kapcsolatok engedélyezése</translation>
    </message>
    <message>
        <source>IP address of the proxy (e.g. IPv4: 127.0.0.1 / IPv6: ::1)</source>
        <translation>A proxy IP címe (pl.: IPv4: 127.0.0.1 / IPv6: ::1)</translation>
    </message>
    <message>
        <source>Reset all client options to default.</source>
        <translation>Minden kliensbeállítás alapértelmezettre állítása.</translation>
    </message>
    <message>
        <source>&amp;Reset Options</source>
        <translation>Beállítások tö&amp;rlése</translation>
    </message>
    <message>
        <source>&amp;Network</source>
        <translation>&amp;Hálózat</translation>
    </message>
    <message>
<<<<<<< HEAD
        <source>Automatically open the Litecoin client port on the router. This only works when your router supports UPnP and it is enabled.</source>
        <translation>A Litecoin-kliens portjának automatikus megnyitása a routeren. Ez csak akkor működik, ha a routered támogatja az UPnP-t és az engedélyezve is van rajta.</translation>
=======
        <source>Expert</source>
        <translation>szakértő</translation>
    </message>
    <message>
        <source>Automatically open the Bitcoin client port on the router. This only works when your router supports UPnP and it is enabled.</source>
        <translation>A Bitcoin-kliens portjának automatikus megnyitása a routeren. Ez csak akkor működik, ha a routered támogatja az UPnP-t és az engedélyezve is van rajta.</translation>
>>>>>>> cf5bf554
    </message>
    <message>
        <source>Map port using &amp;UPnP</source>
        <translation>&amp;UPnP port-feltérképezés</translation>
    </message>
    <message>
        <source>Connect to the Bitcoin network through a SOCKS5 proxy.</source>
        <translation>Csatlakozás a Bitcoin hálózatához SOCKS5 proxyn keresztül</translation>
    </message>
    <message>
        <source>Proxy &amp;IP:</source>
        <translation>Proxy &amp;IP:</translation>
    </message>
    <message>
        <source>&amp;Port:</source>
        <translation>&amp;Port:</translation>
    </message>
    <message>
        <source>Port of the proxy (e.g. 9050)</source>
        <translation>Proxy portja (pl.: 9050)</translation>
    </message>
    <message>
        <source>&amp;Window</source>
        <translation>&amp;Ablak</translation>
    </message>
    <message>
        <source>Show only a tray icon after minimizing the window.</source>
        <translation>Kicsinyítés után csak eszköztár-ikont mutass</translation>
    </message>
    <message>
        <source>&amp;Minimize to the tray instead of the taskbar</source>
        <translation>&amp;Kicsinyítés a tálcára az eszköztár helyett</translation>
    </message>
    <message>
        <source>Minimize instead of exit the application when the window is closed. When this option is enabled, the application will be closed only after selecting Quit in the menu.</source>
        <translation>Az alkalmazásból való kilépés helyett az eszköztárba kicsinyíti az alkalmazást az ablak bezárásakor. Ez esetben az alkalmazás csak a Kilépés menüponttal zárható be.</translation>
    </message>
    <message>
        <source>M&amp;inimize on close</source>
        <translation>K&amp;icsinyítés záráskor</translation>
    </message>
    <message>
        <source>&amp;Display</source>
        <translation>&amp;Megjelenítés</translation>
    </message>
    <message>
        <source>User Interface &amp;language:</source>
        <translation>Felhasználófelület nye&amp;lve:</translation>
    </message>
    <message>
        <source>The user interface language can be set here. This setting will take effect after restarting Litecoin.</source>
        <translation>Itt beállíthatod a felhasználófelület nyelvét. Ez a beállítás a Litecoin ujraindítása után lép érvénybe.</translation>
    </message>
    <message>
        <source>&amp;Unit to show amounts in:</source>
        <translation>&amp;Mértékegység:</translation>
    </message>
    <message>
        <source>Choose the default subdivision unit to show in the interface and when sending coins.</source>
        <translation>Válaszd ki az interfészen és érmék küldésekor megjelenítendő alapértelmezett alegységet.</translation>
    </message>
    <message>
        <source>&amp;OK</source>
        <translation>&amp;OK</translation>
    </message>
    <message>
        <source>&amp;Cancel</source>
        <translation>Megszakítás</translation>
    </message>
    <message>
        <source>default</source>
        <translation>alapértelmezett</translation>
    </message>
    <message>
        <source>none</source>
        <translation>semmi</translation>
    </message>
    <message>
        <source>Confirm options reset</source>
        <translation>Beállítások törlésének jóváhagyása.</translation>
    </message>
    <message>
        <source>Client restart required to activate changes.</source>
        <translation>A változtatások aktiválásahoz újra kell indítani a klienst.</translation>
    </message>
    <message>
        <source>The supplied proxy address is invalid.</source>
        <translation>A megadott proxy cím nem érvényes.</translation>
    </message>
</context>
<context>
    <name>OverviewPage</name>
    <message>
        <source>Form</source>
        <translation>Űrlap</translation>
    </message>
    <message>
        <source>The displayed information may be out of date. Your wallet automatically synchronizes with the Litecoin network after a connection is established, but this process has not completed yet.</source>
        <translation>A kijelzett információ lehet, hogy elavult. A pénztárcája automatikusan szinkronizálja magát a Litecoin hálózattal miután a kapcsolat létrejön, de ez e folyamat még nem fejeződött be.</translation>
    </message>
    <message>
        <source>Available:</source>
        <translation>Elérhető:</translation>
    </message>
    <message>
        <source>Your current spendable balance</source>
        <translation>Jelenlegi egyenleg</translation>
    </message>
    <message>
        <source>Pending:</source>
        <translation>Küldés:</translation>
    </message>
    <message>
        <source>Total of transactions that have yet to be confirmed, and do not yet count toward the spendable balance</source>
        <translation>Még megerősítésre váró, a jelenlegi egyenlegbe be nem számított tranzakciók</translation>
    </message>
    <message>
        <source>Immature:</source>
        <translation>Éretlen:</translation>
    </message>
    <message>
        <source>Mined balance that has not yet matured</source>
        <translation>Bányászott egyenleg amely még nem érett be.</translation>
    </message>
    <message>
        <source>Total:</source>
        <translation>Összesen:</translation>
    </message>
    <message>
        <source>Your current total balance</source>
        <translation>Aktuális egyenleged</translation>
    </message>
    <message>
        <source>Spendable:</source>
        <translation>Elkölthető:</translation>
    </message>
    <message>
        <source>Recent transactions</source>
        <translation>A legutóbbi tranzakciók</translation>
    </message>
    <message>
        <source>out of sync</source>
        <translation>Nincs szinkronban.</translation>
    </message>
</context>
<context>
    <name>PaymentServer</name>
    <message>
        <source>URI handling</source>
        <translation>URI kezelés</translation>
    </message>
    <message>
        <source>Cannot start litecoin: click-to-pay handler</source>
        <translation>A litecoint nem lehet elindítani: click-to-pay handler</translation>
    </message>
    </context>
<context>
    <name>PeerTableModel</name>
    <message>
        <source>User Agent</source>
        <translation>User Agent</translation>
    </message>
    <message>
        <source>Ping Time</source>
        <translation>Ping idő</translation>
    </message>
</context>
<context>
    <name>QObject</name>
    <message>
        <source>Amount</source>
        <translation>Összeg</translation>
    </message>
    <message>
        <source>%1 d</source>
        <translation>%1 n</translation>
    </message>
    <message>
        <source>%1 h</source>
        <translation>%1 ó</translation>
    </message>
    <message>
        <source>%1 m</source>
        <translation>%1 p</translation>
    </message>
    <message>
        <source>%1 s</source>
        <translation>%1 mp</translation>
    </message>
    <message>
        <source>NETWORK</source>
        <translation>HÁLÓZAT</translation>
    </message>
    <message>
        <source>N/A</source>
        <translation>Nem elérhető</translation>
    </message>
    </context>
<context>
    <name>QRImageWidget</name>
    <message>
        <source>&amp;Save Image...</source>
        <translation>&amp;Kép mentése</translation>
    </message>
    <message>
        <source>&amp;Copy Image</source>
        <translation>&amp;Kép másolása</translation>
    </message>
    <message>
        <source>Save QR Code</source>
        <translation>QR kód mentése</translation>
    </message>
    <message>
        <source>PNG Image (*.png)</source>
        <translation>PNG kép (*.png)</translation>
    </message>
</context>
<context>
    <name>RPCConsole</name>
    <message>
        <source>Client name</source>
        <translation>Kliens néve</translation>
    </message>
    <message>
        <source>N/A</source>
        <translation>Nem elérhető</translation>
    </message>
    <message>
        <source>Client version</source>
        <translation>Kliens verzió</translation>
    </message>
    <message>
        <source>&amp;Information</source>
        <translation>&amp;Információ</translation>
    </message>
    <message>
        <source>Debug window</source>
        <translation>Debug ablak</translation>
    </message>
    <message>
        <source>General</source>
        <translation>Általános</translation>
    </message>
    <message>
        <source>Using OpenSSL version</source>
        <translation>Használt OpenSSL verzió</translation>
    </message>
    <message>
        <source>Startup time</source>
        <translation>Bekapcsolás ideje</translation>
    </message>
    <message>
        <source>Network</source>
        <translation>Hálózat</translation>
    </message>
    <message>
        <source>Name</source>
        <translation>Név</translation>
    </message>
    <message>
        <source>Number of connections</source>
        <translation>Kapcsolatok száma</translation>
    </message>
    <message>
        <source>Block chain</source>
        <translation>Blokklánc</translation>
    </message>
    <message>
        <source>Current number of blocks</source>
        <translation>Aktuális blokkok száma</translation>
    </message>
    <message>
        <source>Received</source>
        <translation>Fogadott</translation>
    </message>
    <message>
        <source>Sent</source>
        <translation>Küldött</translation>
    </message>
    <message>
        <source>&amp;Peers</source>
        <translation>&amp;Peerek</translation>
    </message>
    <message>
        <source>Version</source>
        <translation>Verzió</translation>
    </message>
    <message>
        <source>User Agent</source>
        <translation>User Agent</translation>
    </message>
    <message>
        <source>Services</source>
        <translation>Szolgáltatások</translation>
    </message>
    <message>
        <source>Last Send</source>
        <translation>Legutóbb küldött</translation>
    </message>
    <message>
        <source>Last Receive</source>
        <translation>Legutóbbi fogadás</translation>
    </message>
    <message>
        <source>Bytes Sent</source>
        <translation>Küldött bájtok</translation>
    </message>
    <message>
        <source>Bytes Received</source>
        <translation>Fogadott bájtok</translation>
    </message>
    <message>
        <source>Ping Time</source>
        <translation>Ping idő</translation>
    </message>
    <message>
        <source>Last block time</source>
        <translation>Utolsó blokk ideje</translation>
    </message>
    <message>
        <source>&amp;Open</source>
        <translation>&amp;Megnyitás</translation>
    </message>
    <message>
        <source>&amp;Console</source>
        <translation>&amp;Konzol</translation>
    </message>
    <message>
        <source>&amp;Network Traffic</source>
        <translation>&amp;Hálózati forgalom</translation>
    </message>
    <message>
        <source>Totals</source>
        <translation>Összesen:</translation>
    </message>
    <message>
        <source>In:</source>
        <translation>Be:</translation>
    </message>
    <message>
        <source>Out:</source>
        <translation>Ki:</translation>
    </message>
    <message>
        <source>Build date</source>
        <translation>Fordítás dátuma</translation>
    </message>
    <message>
        <source>Debug log file</source>
        <translation>Debug naplófájl</translation>
    </message>
    <message>
        <source>Clear console</source>
        <translation>Konzol törlése</translation>
    </message>
    <message>
        <source>Welcome to the Litecoin RPC console.</source>
        <translation>Üdv a Litecoin RPC konzoljában!</translation>
    </message>
    <message>
        <source>Use up and down arrows to navigate history, and &lt;b&gt;Ctrl-L&lt;/b&gt; to clear screen.</source>
        <translation>Navigálhat a fel és le nyilakkal, és &lt;b&gt;Ctrl-L&lt;/b&gt; -vel törölheti a képernyőt.</translation>
    </message>
    <message>
        <source>Type &lt;b&gt;help&lt;/b&gt; for an overview of available commands.</source>
        <translation>Írd be azt, hogy &lt;b&gt;help&lt;/b&gt; az elérhető parancsok áttekintéséhez.</translation>
    </message>
    <message>
        <source>%1 B</source>
        <translation>%1 B</translation>
    </message>
    <message>
        <source>%1 KB</source>
        <translation>%1 KB</translation>
    </message>
    <message>
        <source>%1 MB</source>
        <translation>%1 MB</translation>
    </message>
    <message>
        <source>%1 GB</source>
        <translation>%1 GB</translation>
    </message>
    <message>
        <source>never</source>
        <translation>soha</translation>
    </message>
    <message>
        <source>Unknown</source>
        <translation>Ismeretlen</translation>
    </message>
    </context>
<context>
    <name>ReceiveCoinsDialog</name>
    <message>
        <source>&amp;Label:</source>
        <translation>Címke:</translation>
    </message>
    <message>
        <source>&amp;Message:</source>
        <translation>&amp;Üzenet:</translation>
    </message>
    <message>
        <source>Clear</source>
        <translation>Törlés</translation>
    </message>
    <message>
        <source>Show</source>
        <translation>Mutat</translation>
    </message>
    <message>
        <source>Remove</source>
        <translation>Eltávolítás</translation>
    </message>
    <message>
        <source>Copy label</source>
        <translation>Címke másolása</translation>
    </message>
    <message>
        <source>Copy message</source>
        <translation>Üzenet másolása</translation>
    </message>
    <message>
        <source>Copy amount</source>
        <translation>Összeg másolása</translation>
    </message>
</context>
<context>
    <name>ReceiveRequestDialog</name>
    <message>
        <source>QR Code</source>
        <translation>QR kód</translation>
    </message>
    <message>
        <source>Copy &amp;URI</source>
        <translation>&amp;URI másolása</translation>
    </message>
    <message>
        <source>Copy &amp;Address</source>
        <translation>&amp;Cím másolása</translation>
    </message>
    <message>
        <source>&amp;Save Image...</source>
        <translation>&amp;Kép mentése</translation>
    </message>
    <message>
        <source>URI</source>
        <translation>URI:</translation>
    </message>
    <message>
        <source>Address</source>
        <translation>Cím</translation>
    </message>
    <message>
        <source>Amount</source>
        <translation>Összeg</translation>
    </message>
    <message>
        <source>Label</source>
        <translation>Címke</translation>
    </message>
    <message>
        <source>Message</source>
        <translation>Üzenet</translation>
    </message>
    <message>
        <source>Resulting URI too long, try to reduce the text for label / message.</source>
        <translation>A keletkezett URI túl hosszú, próbálja meg csökkenteni a cimkeszöveg / üzenet méretét.</translation>
    </message>
    <message>
        <source>Error encoding URI into QR Code.</source>
        <translation>Hiba lépett fel az URI QR kóddá alakításakor</translation>
    </message>
</context>
<context>
    <name>RecentRequestsTableModel</name>
    <message>
        <source>Date</source>
        <translation>Dátum</translation>
    </message>
    <message>
        <source>Label</source>
        <translation>Címke</translation>
    </message>
    <message>
        <source>Message</source>
        <translation>Üzenet</translation>
    </message>
    <message>
        <source>Amount</source>
        <translation>Összeg</translation>
    </message>
    <message>
        <source>(no label)</source>
        <translation>(nincs címke)</translation>
    </message>
    </context>
<context>
    <name>SendCoinsDialog</name>
    <message>
        <source>Send Coins</source>
        <translation>Érmék küldése</translation>
    </message>
    <message>
        <source>Inputs...</source>
        <translation>Bemenetek...</translation>
    </message>
    <message>
        <source>Quantity:</source>
        <translation>Mennyiség:</translation>
    </message>
    <message>
        <source>Bytes:</source>
        <translation>Bájtok:</translation>
    </message>
    <message>
        <source>Amount:</source>
        <translation>Összeg:</translation>
    </message>
    <message>
        <source>Priority:</source>
        <translation>Prioritás:</translation>
    </message>
    <message>
        <source>Fee:</source>
        <translation>Díjak:</translation>
    </message>
    <message>
        <source>After Fee:</source>
        <translation>Utólagos díj:</translation>
    </message>
    <message>
        <source>Change:</source>
        <translation>Visszajáró:</translation>
    </message>
    <message>
        <source>Transaction Fee:</source>
        <translation>Tranzakciós díj</translation>
    </message>
    <message>
        <source>Send to multiple recipients at once</source>
        <translation>Küldés több címzettnek egyszerre</translation>
    </message>
    <message>
        <source>Add &amp;Recipient</source>
        <translation>&amp;Címzett hozzáadása</translation>
    </message>
    <message>
        <source>Dust:</source>
        <translation>Por-határ:</translation>
    </message>
    <message>
        <source>Clear &amp;All</source>
        <translation>Mindent &amp;töröl</translation>
    </message>
    <message>
        <source>Balance:</source>
        <translation>Egyenleg:</translation>
    </message>
    <message>
        <source>Confirm the send action</source>
        <translation>Küldés megerősítése</translation>
    </message>
    <message>
        <source>S&amp;end</source>
        <translation>&amp;Küldés</translation>
    </message>
    <message>
        <source>Confirm send coins</source>
        <translation>Küldés megerősítése</translation>
    </message>
    <message>
        <source>Copy quantity</source>
        <translation>Mennyiség másolása</translation>
    </message>
    <message>
        <source>Copy amount</source>
        <translation>Összeg másolása</translation>
    </message>
    <message>
        <source>Copy fee</source>
        <translation>Díj másolása</translation>
    </message>
    <message>
        <source>Copy after fee</source>
        <translation>Utólagos díj másolása</translation>
    </message>
    <message>
        <source>Copy bytes</source>
        <translation>Byte-ok másolása </translation>
    </message>
    <message>
        <source>Copy priority</source>
        <translation>Prioritás másolása</translation>
    </message>
    <message>
        <source>Copy change</source>
        <translation>Visszajáró másolása</translation>
    </message>
    <message>
        <source>or</source>
        <translation>vagy</translation>
    </message>
    <message>
        <source>The recipient address is not valid, please recheck.</source>
        <translation>A címzett címe érvénytelen, kérlek, ellenőrizd.</translation>
    </message>
    <message>
        <source>The amount to pay must be larger than 0.</source>
        <translation>A fizetendő összegnek nagyobbnak kell lennie 0-nál.</translation>
    </message>
    <message>
        <source>The amount exceeds your balance.</source>
        <translation>Nincs ennyi litecoin az egyenlegeden.</translation>
    </message>
    <message>
        <source>The total exceeds your balance when the %1 transaction fee is included.</source>
        <translation>A küldeni kívánt összeg és a %1 tranzakciós díj együtt meghaladja az egyenlegeden rendelkezésedre álló összeget.</translation>
    </message>
    <message>
        <source>Duplicate address found, can only send to each address once per send operation.</source>
        <translation>Többször szerepel ugyanaz a cím. Egy küldési műveletben egy címre csak egyszer lehet küldeni.</translation>
    </message>
    <message>
        <source>(no label)</source>
        <translation>(nincs címke)</translation>
    </message>
    <message>
        <source>Copy dust</source>
        <translation>Visszajáró másolása</translation>
    </message>
    </context>
<context>
    <name>SendCoinsEntry</name>
    <message>
        <source>A&amp;mount:</source>
        <translation>Összeg:</translation>
    </message>
    <message>
        <source>Pay &amp;To:</source>
        <translation>Címzett:</translation>
    </message>
    <message>
        <source>Enter a label for this address to add it to your address book</source>
        <translation>Milyen címkével kerüljön be ez a cím a címtáradba?
</translation>
    </message>
    <message>
        <source>&amp;Label:</source>
        <translation>Címke:</translation>
    </message>
    <message>
        <source>Alt+A</source>
        <translation>Alt+A</translation>
    </message>
    <message>
        <source>Paste address from clipboard</source>
        <translation>Cím beillesztése a vágólapról</translation>
    </message>
    <message>
        <source>Alt+P</source>
        <translation>Alt+P</translation>
    </message>
    <message>
        <source>Message:</source>
        <translation>Üzenet:</translation>
    </message>
    <message>
        <source>Memo:</source>
        <translation>Jegyzet:</translation>
    </message>
</context>
<context>
    <name>ShutdownWindow</name>
    <message>
        <source>Litecoin Core is shutting down...</source>
        <translation>A Litecoin Core leáll...</translation>
    </message>
    </context>
<context>
    <name>SignVerifyMessageDialog</name>
    <message>
        <source>Signatures - Sign / Verify a Message</source>
        <translation>Aláírások - üzenet aláírása/ellenőrzése</translation>
    </message>
    <message>
        <source>&amp;Sign Message</source>
        <translation>Üzenet aláírása...</translation>
    </message>
    <message>
        <source>You can sign messages with your addresses to prove you own them. Be careful not to sign anything vague, as phishing attacks may try to trick you into signing your identity over to them. Only sign fully-detailed statements you agree to.</source>
        <translation>Aláírhat a címeivel üzeneteket, amivel bizonyíthatja, hogy a címek az önéi. Vigyázzon, hogy ne írjon alá semmi félreérthetőt, mivel a phising támadásokkal megpróbálhatják becsapni, hogy az azonosságát átírja másokra. Csak olyan részletes állításokat írjon alá, amivel egyetért.</translation>
    </message>
    <message>
        <source>Alt+A</source>
        <translation>Alt+A</translation>
    </message>
    <message>
        <source>Paste address from clipboard</source>
        <translation>Cím beillesztése a vágólapról</translation>
    </message>
    <message>
        <source>Alt+P</source>
        <translation>Alt+P</translation>
    </message>
    <message>
        <source>Enter the message you want to sign here</source>
        <translation>Ide írja az aláírandó üzenetet</translation>
    </message>
    <message>
        <source>Signature</source>
        <translation>Aláírás</translation>
    </message>
    <message>
        <source>Copy the current signature to the system clipboard</source>
        <translation>A jelenleg kiválasztott aláírás másolása a rendszer-vágólapra</translation>
    </message>
    <message>
        <source>Sign the message to prove you own this Litecoin address</source>
        <translation>Üzenet </translation>
    </message>
    <message>
        <source>Sign &amp;Message</source>
        <translation>Üzenet &amp;aláírása</translation>
    </message>
    <message>
        <source>Clear &amp;All</source>
        <translation>Mindent &amp;töröl</translation>
    </message>
    <message>
        <source>&amp;Verify Message</source>
        <translation>Üzenet ellenőrzése</translation>
    </message>
    <message>
        <source>Enter the signing address, message (ensure you copy line breaks, spaces, tabs, etc. exactly) and signature below to verify the message. Be careful not to read more into the signature than what is in the signed message itself, to avoid being tricked by a man-in-the-middle attack.</source>
        <translation>Írja be az aláírás címét, az üzenetet (ügyelve arra, hogy az új-sor, szóköz, tab, stb. karaktereket is pontosan) és az aláírást az üzenet ellenőrzéséhez. Ügyeljen arra, ne gondoljon többet az aláírásról, mint amennyi az aláírt szövegben ténylegesen áll, hogy elkerülje a köztes-ember (man-in-the-middle) támadást.</translation>
    </message>
    <message>
        <source>The entered address is invalid.</source>
        <translation>A megadott cím nem érvényes.</translation>
    </message>
    <message>
        <source>Please check the address and try again.</source>
        <translation>Ellenőrizze a címet és próbálja meg újra.</translation>
    </message>
    <message>
        <source>Private key for the entered address is not available.</source>
        <translation>A megadott cím privát kulcsa nem található.</translation>
    </message>
    <message>
        <source>Message signing failed.</source>
        <translation>Üzenet aláírása nem sikerült.</translation>
    </message>
    <message>
        <source>Message signed.</source>
        <translation>Üzenet aláírva.</translation>
    </message>
    <message>
        <source>The signature could not be decoded.</source>
        <translation>Az aláírást nem sikerült dekódolni.</translation>
    </message>
    <message>
        <source>Please check the signature and try again.</source>
        <translation>Ellenőrizd az aláírást és próbáld újra.</translation>
    </message>
    <message>
        <source>Message verification failed.</source>
        <translation>Az üzenet ellenőrzése nem sikerült.</translation>
    </message>
    <message>
        <source>Message verified.</source>
        <translation>Üzenet ellenőrizve.</translation>
    </message>
</context>
<context>
    <name>SplashScreen</name>
    <message>
        <source>Litecoin Core</source>
        <translation>Litecoin Core</translation>
    </message>
    <message>
        <source>The Bitcoin Core developers</source>
        <translation>A Bitcoin fejlesztői</translation>
    </message>
    <message>
        <source>[testnet]</source>
        <translation>[teszthálózat]</translation>
    </message>
</context>
<context>
    <name>TrafficGraphWidget</name>
    <message>
        <source>KB/s</source>
        <translation>KB/s</translation>
    </message>
</context>
<context>
    <name>TransactionDesc</name>
    <message>
        <source>Open until %1</source>
        <translation>Megnyitva %1-ig</translation>
    </message>
    <message>
        <source>%1/unconfirmed</source>
        <translation>%1/megerősítetlen</translation>
    </message>
    <message>
        <source>%1 confirmations</source>
        <translation>%1 megerősítés</translation>
    </message>
    <message>
        <source>Status</source>
        <translation>Állapot</translation>
    </message>
    <message>
        <source>Date</source>
        <translation>Dátum</translation>
    </message>
    <message>
        <source>Source</source>
        <translation>Forrás</translation>
    </message>
    <message>
        <source>Generated</source>
        <translation>Legenerálva</translation>
    </message>
    <message>
        <source>From</source>
        <translation>Űrlap</translation>
    </message>
    <message>
        <source>To</source>
        <translation>Címzett</translation>
    </message>
    <message>
        <source>own address</source>
        <translation>saját cím</translation>
    </message>
    <message>
        <source>label</source>
        <translation>címke</translation>
    </message>
    <message>
        <source>Credit</source>
        <translation>Jóváírás</translation>
    </message>
    <message numerus="yes">
        <source>matures in %n more block(s)</source>
        <translation><numerusform>beérik %n blokk múlva</numerusform><numerusform>beérik %n blokk múlva</numerusform></translation>
    </message>
    <message>
        <source>not accepted</source>
        <translation>elutasítva</translation>
    </message>
    <message>
        <source>Debit</source>
        <translation>Terhelés</translation>
    </message>
    <message>
        <source>Transaction fee</source>
        <translation>Tranzakciós díj</translation>
    </message>
    <message>
        <source>Net amount</source>
        <translation>Nettó összeg</translation>
    </message>
    <message>
        <source>Message</source>
        <translation>Üzenet</translation>
    </message>
    <message>
        <source>Comment</source>
        <translation>Megjegyzés</translation>
    </message>
    <message>
        <source>Transaction ID</source>
        <translation>Tranzakcióazonosító</translation>
    </message>
    <message>
        <source>Debug information</source>
        <translation>Debug információ</translation>
    </message>
    <message>
        <source>Transaction</source>
        <translation>Tranzakció</translation>
    </message>
    <message>
        <source>Inputs</source>
        <translation>Bemenetek</translation>
    </message>
    <message>
        <source>Amount</source>
        <translation>Összeg</translation>
    </message>
    <message>
        <source>true</source>
        <translation>igaz</translation>
    </message>
    <message>
        <source>false</source>
        <translation>hamis</translation>
    </message>
    <message>
        <source>, has not been successfully broadcast yet</source>
        <translation>, még nem sikerült elküldeni.</translation>
    </message>
    <message numerus="yes">
        <source>Open for %n more block(s)</source>
        <translation><numerusform>%n további blokkra megnyitva</numerusform><numerusform>%n további blokkra megnyitva</numerusform></translation>
    </message>
    <message>
        <source>unknown</source>
        <translation>ismeretlen</translation>
    </message>
</context>
<context>
    <name>TransactionDescDialog</name>
    <message>
        <source>Transaction details</source>
        <translation>Tranzakció részletei</translation>
    </message>
    <message>
        <source>This pane shows a detailed description of the transaction</source>
        <translation>Ez a mező a tranzakció részleteit mutatja</translation>
    </message>
</context>
<context>
    <name>TransactionTableModel</name>
    <message>
        <source>Date</source>
        <translation>Dátum</translation>
    </message>
    <message>
        <source>Type</source>
        <translation>Típus</translation>
    </message>
    <message>
        <source>Address</source>
        <translation>Cím</translation>
    </message>
    <message numerus="yes">
        <source>Open for %n more block(s)</source>
        <translation><numerusform>%n további blokkra megnyitva</numerusform><numerusform>%n további blokkra megnyitva</numerusform></translation>
    </message>
    <message>
        <source>Open until %1</source>
        <translation>%1-ig megnyitva</translation>
    </message>
    <message>
        <source>Confirmed (%1 confirmations)</source>
        <translation>Megerősítve (%1 megerősítés)</translation>
    </message>
    <message>
        <source>This block was not received by any other nodes and will probably not be accepted!</source>
        <translation>Ezt a blokkot egyetlen másik csomópont sem kapta meg, így valószínűleg nem lesz elfogadva!</translation>
    </message>
    <message>
        <source>Generated but not accepted</source>
        <translation>Legenerálva, de még el nem fogadva.</translation>
    </message>
    <message>
        <source>Offline</source>
        <translation>Offline</translation>
    </message>
    <message>
        <source>Unconfirmed</source>
        <translation>Megerősítetlen:</translation>
    </message>
    <message>
        <source>Received with</source>
        <translation>Erre a címre</translation>
    </message>
    <message>
        <source>Received from</source>
        <translation>Erről az</translation>
    </message>
    <message>
        <source>Sent to</source>
        <translation>Erre a címre</translation>
    </message>
    <message>
        <source>Payment to yourself</source>
        <translation>Magadnak kifizetve</translation>
    </message>
    <message>
        <source>Mined</source>
        <translation>Kibányászva</translation>
    </message>
    <message>
        <source>(n/a)</source>
        <translation>(nincs)</translation>
    </message>
    <message>
        <source>Transaction status. Hover over this field to show number of confirmations.</source>
        <translation>Tranzakció állapota. Húzd ide a kurzort, hogy lásd a megerősítések számát.</translation>
    </message>
    <message>
        <source>Date and time that the transaction was received.</source>
        <translation>Tranzakció fogadásának dátuma és időpontja.</translation>
    </message>
    <message>
        <source>Type of transaction.</source>
        <translation>Tranzakció típusa.</translation>
    </message>
    <message>
        <source>Destination address of transaction.</source>
        <translation>A tranzakció címzettjének címe.</translation>
    </message>
    <message>
        <source>Amount removed from or added to balance.</source>
        <translation>Az egyenleghez jóváírt vagy ráterhelt összeg.</translation>
    </message>
</context>
<context>
    <name>TransactionView</name>
    <message>
        <source>All</source>
        <translation>Mind</translation>
    </message>
    <message>
        <source>Today</source>
        <translation>Mai</translation>
    </message>
    <message>
        <source>This week</source>
        <translation>Ezen a héten</translation>
    </message>
    <message>
        <source>This month</source>
        <translation>Ebben a hónapban</translation>
    </message>
    <message>
        <source>Last month</source>
        <translation>Múlt hónapban</translation>
    </message>
    <message>
        <source>This year</source>
        <translation>Ebben az évben</translation>
    </message>
    <message>
        <source>Range...</source>
        <translation>Tartomány ...</translation>
    </message>
    <message>
        <source>Received with</source>
        <translation>Erre a címre</translation>
    </message>
    <message>
        <source>Sent to</source>
        <translation>Erre a címre</translation>
    </message>
    <message>
        <source>To yourself</source>
        <translation>Magadnak</translation>
    </message>
    <message>
        <source>Mined</source>
        <translation>Kibányászva</translation>
    </message>
    <message>
        <source>Other</source>
        <translation>Más</translation>
    </message>
    <message>
        <source>Enter address or label to search</source>
        <translation>Írd be a keresendő címet vagy címkét</translation>
    </message>
    <message>
        <source>Min amount</source>
        <translation>Minimális összeg</translation>
    </message>
    <message>
        <source>Copy address</source>
        <translation>Cím másolása</translation>
    </message>
    <message>
        <source>Copy label</source>
        <translation>Címke másolása</translation>
    </message>
    <message>
        <source>Copy amount</source>
        <translation>Összeg másolása</translation>
    </message>
    <message>
        <source>Copy transaction ID</source>
        <translation>Tranzakcióazonosító másolása</translation>
    </message>
    <message>
        <source>Edit label</source>
        <translation>Címke szerkesztése</translation>
    </message>
    <message>
        <source>Show transaction details</source>
        <translation>Tranzakciós részletek megjelenítése</translation>
    </message>
    <message>
        <source>Exporting Failed</source>
        <translation>Az exportálás sikertelen volt</translation>
    </message>
    <message>
        <source>Exporting Successful</source>
        <translation>Sikeres exportálás</translation>
    </message>
    <message>
        <source>Comma separated file (*.csv)</source>
        <translation>Vesszővel elválasztott fájl (*.csv)</translation>
    </message>
    <message>
        <source>Confirmed</source>
        <translation>Megerősítve</translation>
    </message>
    <message>
        <source>Date</source>
        <translation>Dátum</translation>
    </message>
    <message>
        <source>Type</source>
        <translation>Típus</translation>
    </message>
    <message>
        <source>Label</source>
        <translation>Címke</translation>
    </message>
    <message>
        <source>Address</source>
        <translation>Cím</translation>
    </message>
    <message>
        <source>ID</source>
        <translation>Azonosító</translation>
    </message>
    <message>
        <source>Range:</source>
        <translation>Tartomány:</translation>
    </message>
    <message>
        <source>to</source>
        <translation>meddig</translation>
    </message>
</context>
<context>
    <name>UnitDisplayStatusBarControl</name>
    </context>
<context>
    <name>WalletFrame</name>
    </context>
<context>
    <name>WalletModel</name>
    <message>
        <source>Send Coins</source>
        <translation>Érmék küldése</translation>
    </message>
</context>
<context>
    <name>WalletView</name>
    <message>
        <source>&amp;Export</source>
        <translation>&amp;Exportálás...</translation>
    </message>
    <message>
        <source>Export the data in the current tab to a file</source>
        <translation>Jelenlegi nézet exportálása fájlba</translation>
    </message>
    <message>
        <source>Backup Wallet</source>
        <translation>Biztonsági másolat készítése a Tárcáról</translation>
    </message>
    <message>
        <source>Wallet Data (*.dat)</source>
        <translation>Tárca fájl (*.dat)</translation>
    </message>
    <message>
        <source>Backup Failed</source>
        <translation>Biztonsági másolat készítése sikertelen</translation>
    </message>
    <message>
        <source>Backup Successful</source>
        <translation>Sikeres biztonsági mentés</translation>
    </message>
</context>
<context>
    <name>bitcoin-core</name>
    <message>
        <source>Options:</source>
        <translation>Opciók
</translation>
    </message>
    <message>
        <source>Specify data directory</source>
        <translation>Adatkönyvtár
</translation>
    </message>
    <message>
        <source>Connect to a node to retrieve peer addresses, and disconnect</source>
        <translation>Kapcsolódás egy csomóponthoz a peerek címeinek megszerzése miatt, majd szétkapcsolás</translation>
    </message>
    <message>
        <source>Specify your own public address</source>
        <translation>Adja meg az Ön saját nyilvános címét</translation>
    </message>
    <message>
        <source>Accept command line and JSON-RPC commands</source>
        <translation>Parancssoros és JSON-RPC parancsok elfogadása
</translation>
    </message>
    <message>
        <source>Run in the background as a daemon and accept commands</source>
        <translation>Háttérben futtatás daemonként és parancsok elfogadása
</translation>
    </message>
    <message>
        <source>Use the test network</source>
        <translation>Teszthálózat használata
</translation>
    </message>
    <message>
        <source>Accept connections from outside (default: 1 if no -proxy or -connect)</source>
        <translation>Kívülről érkező kapcsolatok elfogadása (alapértelmezett: 1, ha nem használt a -proxy vagy a -connect)</translation>
    </message>
    <message>
        <source>Execute command when a wallet transaction changes (%s in cmd is replaced by TxID)</source>
        <translation>Parancs, amit akkor hajt végre, amikor egy tárca-tranzakció megváltozik  (%s a parancsban lecserélődik a blokk TxID-re)</translation>
    </message>
    <message>
        <source>Warning: -paytxfee is set very high! This is the transaction fee you will pay if you send a transaction.</source>
        <translation>Figyelem: a -paytxfee nagyon magas.  Ennyi tranzakciós díjat fogsz fizetni, ha elküldöd a tranzakciót.</translation>
    </message>
    <message>
        <source>Connect only to the specified node(s)</source>
        <translation>Csatlakozás csak a megadott csomóponthoz</translation>
    </message>
    <message>
        <source>Corrupted block database detected</source>
        <translation>Sérült blokk-adatbázis észlelve</translation>
    </message>
    <message>
        <source>Discover own IP address (default: 1 when listening and no -externalip)</source>
        <translation>Saját IP-cím felfedezése (alapértelmezett: 1, amikor figyel és nem használt a -externalip)</translation>
    </message>
    <message>
        <source>Do you want to rebuild the block database now?</source>
        <translation>Újra akarod építeni a blokk adatbázist most?</translation>
    </message>
    <message>
        <source>Error initializing block database</source>
        <translation>A blokkadatbázis inicializálása nem sikerült</translation>
    </message>
    <message>
        <source>Error initializing wallet database environment %s!</source>
        <translation>A tárca-adatbázis inicializálása nem sikerült: %s!</translation>
    </message>
    <message>
        <source>Error loading block database</source>
        <translation>Hiba a blokk adatbázis betöltése közben.</translation>
    </message>
    <message>
        <source>Error opening block database</source>
        <translation>Hiba a blokk adatbázis megnyitása közben.</translation>
    </message>
    <message>
        <source>Error: Disk space is low!</source>
        <translation>Hiba: kevés a hely a lemezen!</translation>
    </message>
    <message>
        <source>Failed to listen on any port. Use -listen=0 if you want this.</source>
        <translation>Egyik hálózati porton sem sikerül hallgatni. Használja a -listen=0 kapcsolót, ha ezt szeretné.</translation>
    </message>
    <message>
        <source>Importing...</source>
        <translation>Importálás</translation>
    </message>
    <message>
        <source>Incorrect or no genesis block found. Wrong datadir for network?</source>
        <translation>Helytelen vagy nemlétező genézis blokk. Helytelen hálózati adatkönyvtár?</translation>
    </message>
    <message>
        <source>Not enough file descriptors available.</source>
        <translation>Nincs elég fájlleíró. </translation>
    </message>
    <message>
        <source>Rebuild block chain index from current blk000??.dat files</source>
        <translation>Blokklánc index újraalkotása az alábbi blk000??.dat fájlokból</translation>
    </message>
    <message>
        <source>Verifying blocks...</source>
        <translation>Blokkok ellenőrzése...</translation>
    </message>
    <message>
        <source>Verifying wallet...</source>
        <translation>Tárca ellenőrzése...</translation>
    </message>
    <message>
        <source>Wallet options:</source>
        <translation>Tárca beállítások:</translation>
    </message>
    <message>
        <source>You need to rebuild the database using -reindex to change -txindex</source>
        <translation>Az adatbázist újra kell építeni -reindex használatával (módosítás -tindex).</translation>
    </message>
    <message>
        <source>Copyright (C) 2009-%i The Bitcoin Core Developers</source>
        <translation>Copyright (C) 2009-%i A Bitcoin Core Fejlesztői</translation>
    </message>
    <message>
        <source>Error reading from database, shutting down.</source>
        <translation>Hiba az adatbázis olvasásakor, leállítás</translation>
    </message>
    <message>
        <source>Information</source>
        <translation>Információ</translation>
    </message>
    <message>
        <source>Invalid amount for -minrelaytxfee=&lt;amount&gt;: '%s'</source>
        <translation>Érvénytelen -minrelaytxfee=&lt;amount&gt;: '%s' összeg</translation>
    </message>
    <message>
        <source>Invalid amount for -mintxfee=&lt;amount&gt;: '%s'</source>
        <translation>Érvénytelen -mintxfee=&lt;amount&gt;: '%s' összeg</translation>
    </message>
    <message>
        <source>Send trace/debug info to console instead of debug.log file</source>
        <translation>trace/debug információ küldése a konzolra a debog.log fájl helyett</translation>
    </message>
    <message>
        <source>Signing transaction failed</source>
        <translation>Tranzakció aláírása sikertelen</translation>
    </message>
    <message>
        <source>This is experimental software.</source>
        <translation>Ez egy kísérleti szoftver.</translation>
    </message>
    <message>
        <source>Transaction amount too small</source>
        <translation>Tranzakció összege túl alacsony</translation>
    </message>
    <message>
        <source>Transaction amounts must be positive</source>
        <translation>Tranzakció összege pozitív kell legyen</translation>
    </message>
    <message>
        <source>Transaction too large</source>
        <translation>Túl nagy tranzakció</translation>
    </message>
    <message>
        <source>Use UPnP to map the listening port (default: 1 when listening)</source>
        <translation>UPnP-használat engedélyezése a figyelő port feltérképezésénél (default: 1 when listening)</translation>
    </message>
    <message>
        <source>Username for JSON-RPC connections</source>
        <translation>Felhasználói név JSON-RPC csatlakozásokhoz
</translation>
    </message>
    <message>
        <source>Warning</source>
        <translation>Figyelem</translation>
    </message>
    <message>
        <source>Password for JSON-RPC connections</source>
        <translation>Jelszó JSON-RPC csatlakozásokhoz
</translation>
    </message>
    <message>
        <source>Execute command when the best block changes (%s in cmd is replaced by block hash)</source>
        <translation>Parancs, amit akkor hajt végre, amikor a legjobb blokk megváltozik (%s a cmd-ban lecserélődik a blokk hash-re)</translation>
    </message>
    <message>
        <source>Upgrade wallet to latest format</source>
        <translation>A Tárca frissítése a legfrissebb formátumra</translation>
    </message>
    <message>
        <source>Rescan the block chain for missing wallet transactions</source>
        <translation>Blokklánc újraszkennelése hiányzó tárca-tranzakciók után
</translation>
    </message>
    <message>
        <source>Use OpenSSL (https) for JSON-RPC connections</source>
        <translation>OpenSSL (https) használata JSON-RPC csatalkozásokhoz
</translation>
    </message>
    <message>
        <source>This help message</source>
        <translation>Ez a súgó-üzenet
</translation>
    </message>
    <message>
        <source>Allow DNS lookups for -addnode, -seednode and -connect</source>
        <translation>DNS-kikeresés engedélyezése az addnode-nál és a connect-nél</translation>
    </message>
    <message>
        <source>Loading addresses...</source>
        <translation>Címek betöltése...</translation>
    </message>
    <message>
        <source>Error loading wallet.dat: Wallet corrupted</source>
        <translation>Hiba a wallet.dat betöltése közben: meghibásodott tárca</translation>
    </message>
    <message>
        <source>Error loading wallet.dat</source>
        <translation>Hiba az wallet.dat betöltése közben</translation>
    </message>
    <message>
        <source>Invalid -proxy address: '%s'</source>
        <translation>Érvénytelen -proxy cím: '%s'</translation>
    </message>
    <message>
        <source>Unknown network specified in -onlynet: '%s'</source>
        <translation>Ismeretlen hálózat lett megadva -onlynet: '%s'</translation>
    </message>
    <message>
        <source>Cannot resolve -bind address: '%s'</source>
        <translation>Csatlakozási cím (-bind address) feloldása nem sikerült: '%s'</translation>
    </message>
    <message>
        <source>Cannot resolve -externalip address: '%s'</source>
        <translation>Külső cím (-externalip address) feloldása nem sikerült: '%s'</translation>
    </message>
    <message>
        <source>Invalid amount for -paytxfee=&lt;amount&gt;: '%s'</source>
        <translation>Étvénytelen -paytxfee=&lt;összeg&gt; összeg: '%s'</translation>
    </message>
    <message>
        <source>Insufficient funds</source>
        <translation>Nincs elég litecoinod.</translation>
    </message>
    <message>
        <source>Loading block index...</source>
        <translation>Blokkindex betöltése...</translation>
    </message>
    <message>
        <source>Add a node to connect to and attempt to keep the connection open</source>
        <translation>Elérendő csomópont megadása and attempt to keep the connection open</translation>
    </message>
    <message>
        <source>Loading wallet...</source>
        <translation>Tárca betöltése...</translation>
    </message>
    <message>
        <source>Cannot downgrade wallet</source>
        <translation>Nem sikerült a Tárca visszaállítása a korábbi verzióra</translation>
    </message>
    <message>
        <source>Cannot write default address</source>
        <translation>Nem sikerült az alapértelmezett címet írni.</translation>
    </message>
    <message>
        <source>Rescanning...</source>
        <translation>Újraszkennelés...</translation>
    </message>
    <message>
        <source>Done loading</source>
        <translation>Betöltés befejezve.</translation>
    </message>
    <message>
        <source>Error</source>
        <translation>Hiba</translation>
    </message>
</context>
</TS><|MERGE_RESOLUTION|>--- conflicted
+++ resolved
@@ -964,17 +964,12 @@
         <translation>&amp;Hálózat</translation>
     </message>
     <message>
-<<<<<<< HEAD
+        <source>Expert</source>
+        <translation>szakértő</translation>
+    </message>
+    <message>
         <source>Automatically open the Litecoin client port on the router. This only works when your router supports UPnP and it is enabled.</source>
         <translation>A Litecoin-kliens portjának automatikus megnyitása a routeren. Ez csak akkor működik, ha a routered támogatja az UPnP-t és az engedélyezve is van rajta.</translation>
-=======
-        <source>Expert</source>
-        <translation>szakértő</translation>
-    </message>
-    <message>
-        <source>Automatically open the Bitcoin client port on the router. This only works when your router supports UPnP and it is enabled.</source>
-        <translation>A Bitcoin-kliens portjának automatikus megnyitása a routeren. Ez csak akkor működik, ha a routered támogatja az UPnP-t és az engedélyezve is van rajta.</translation>
->>>>>>> cf5bf554
     </message>
     <message>
         <source>Map port using &amp;UPnP</source>
