--- conflicted
+++ resolved
@@ -3002,17 +3002,12 @@
         <translation>Um erro ocorreu enquanto configurando o endereço RPC %s porta %u para escuta: %s</translation>
     </message>
     <message>
-<<<<<<< HEAD
+        <source>Bind to given address and whitelist peers connecting to it. Use [host]:port notation for IPv6</source>
+        <translation>Vincular ao endereço fornecido e sempre escutar nele. Use a notação [host]:port para IPv6</translation>
+    </message>
+    <message>
         <source>Cannot obtain a lock on data directory %s. Litecoin Core is probably already running.</source>
         <translation>Não foi possível obter acesso exclusivo ao diretório de dados %s. Provavelmente Litecoin já está sendo executado.</translation>
-=======
-        <source>Bind to given address and whitelist peers connecting to it. Use [host]:port notation for IPv6</source>
-        <translation>Vincular ao endereço fornecido e sempre escutar nele. Use a notação [host]:port para IPv6</translation>
-    </message>
-    <message>
-        <source>Cannot obtain a lock on data directory %s. Bitcoin Core is probably already running.</source>
-        <translation>Não foi possível obter acesso exclusivo ao diretório de dados %s. Provavelmente Bitcoin já está sendo executado.</translation>
->>>>>>> cf5bf554
     </message>
     <message>
         <source>Error: Listening for incoming connections failed (listen returned error %s)</source>
@@ -3119,17 +3114,12 @@
         <translation>Necessário informar uma porta com -whitebind: '%s'</translation>
     </message>
     <message>
-<<<<<<< HEAD
+        <source>Node relay options:</source>
+        <translation>Opções de relé nó :</translation>
+    </message>
+    <message>
         <source>RPC SSL options: (see the Litecoin Wiki for SSL setup instructions)</source>
         <translation>Opções RPC SSL: (veja o Litecoin Wiki para instruções de configuração SSL)</translation>
-=======
-        <source>Node relay options:</source>
-        <translation>Opções de relé nó :</translation>
-    </message>
-    <message>
-        <source>RPC SSL options: (see the Bitcoin Wiki for SSL setup instructions)</source>
-        <translation>Opções RPC SSL: (veja o Bitcoin Wiki para instruções de configuração SSL)</translation>
->>>>>>> cf5bf554
     </message>
     <message>
         <source>RPC server options:</source>
