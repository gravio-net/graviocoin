// Copyright (c) 2009-2014 The Bitcoin developers
// Distributed under the MIT software license, see the accompanying
// file COPYING or http://www.opensource.org/licenses/mit-license.php.

#ifndef BITCOIN_CLIENTVERSION_H
#define BITCOIN_CLIENTVERSION_H

#if defined(HAVE_CONFIG_H)
#include "config/bitcoin-config.h"
#else

/**
 * client versioning and copyright year
 */

//! These need to be macros, as clientversion.cpp's and bitcoin*-res.rc's voodoo requires it
#define CLIENT_VERSION_MAJOR 0
#define CLIENT_VERSION_MINOR 10
<<<<<<< HEAD
#define CLIENT_VERSION_REVISION 2
#define CLIENT_VERSION_BUILD 2
=======
#define CLIENT_VERSION_REVISION 3
#define CLIENT_VERSION_BUILD 0
>>>>>>> cf5bf554

//! Set to true for release, false for prerelease or test build
#define CLIENT_VERSION_IS_RELEASE true

/**
 * Copyright year (2009-this)
 * Todo: update this when changing our copyright comments in the source
 */
#define COPYRIGHT_YEAR 2015

#endif //HAVE_CONFIG_H

/**
 * Converts the parameter X to a string after macro replacement on X has been performed.
 * Don't merge these into one macro!
 */
#define STRINGIZE(X) DO_STRINGIZE(X)
#define DO_STRINGIZE(X) #X

//! Copyright string used in Windows .rc files
#define COPYRIGHT_STR "2009-" STRINGIZE(COPYRIGHT_YEAR) " The Bitcoin Core Developers"

/**
 * bitcoind-res.rc includes this file, but it cannot cope with real c++ code.
 * WINDRES_PREPROC is defined to indicate that its pre-processor is running.
 * Anything other than a define should be guarded below.
 */

#if !defined(WINDRES_PREPROC)

#include <string>
#include <vector>

static const int CLIENT_VERSION =
                           1000000 * CLIENT_VERSION_MAJOR
                         +   10000 * CLIENT_VERSION_MINOR
                         +     100 * CLIENT_VERSION_REVISION
                         +       1 * CLIENT_VERSION_BUILD;

extern const std::string CLIENT_NAME;
extern const std::string CLIENT_BUILD;
extern const std::string CLIENT_DATE;


std::string FormatFullVersion();
std::string FormatSubVersion(const std::string& name, int nClientVersion, const std::vector<std::string>& comments);

#endif // WINDRES_PREPROC

#endif // BITCOIN_CLIENTVERSION_H<|MERGE_RESOLUTION|>--- conflicted
+++ resolved
@@ -16,13 +16,8 @@
 //! These need to be macros, as clientversion.cpp's and bitcoin*-res.rc's voodoo requires it
 #define CLIENT_VERSION_MAJOR 0
 #define CLIENT_VERSION_MINOR 10
-<<<<<<< HEAD
-#define CLIENT_VERSION_REVISION 2
+#define CLIENT_VERSION_REVISION 3
 #define CLIENT_VERSION_BUILD 2
-=======
-#define CLIENT_VERSION_REVISION 3
-#define CLIENT_VERSION_BUILD 0
->>>>>>> cf5bf554
 
 //! Set to true for release, false for prerelease or test build
 #define CLIENT_VERSION_IS_RELEASE true
